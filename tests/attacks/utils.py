--- conflicted
+++ resolved
@@ -108,7 +108,6 @@
         np.testing.assert_array_equal(y_test_pred_adv, expected_values["y_test_pred_adv_expected"].value)
 
 
-<<<<<<< HEAD
 def backend_check_inferred_values(attack, mnist_dataset, classifier):
     # We assert that, when starting with zero information about the inputs x, we are able to infer - for each
     # class - a representative sample that is classified by the classifier as belonging to that class:
@@ -134,7 +133,7 @@
     diff_inferred = np.mean(np.reshape(np.abs(x_original - x_train_infer_from_noisy), (len(x_original), -1)), axis=1)
 
     np.testing.assert_array_less(diff_inferred, diff_noisy)
-=======
+
 def backend_check_adverse_frames(attack, mnist_dataset, expected_values):
     (x_train_mnist, y_train_mnist, x_test_mnist, y_test_mnist) = mnist_dataset
     x_test_adv = attack.generate(x_test_mnist)
@@ -148,7 +147,6 @@
     print(x_diff_norm)
 
     np.testing.assert_array_equal(x_diff_norm, expected_values["nb_perturbed_frames"].value)
->>>>>>> 1760c278
 
 
 def backend_test_classifier_type_check_fail(attack, classifier_expected_list=[], classifier=None):
