# MIT License
#
# Copyright (C) IBM Corporation 2018
#
# Permission is hereby granted, free of charge, to any person obtaining a copy of this software and associated
# documentation files (the "Software"), to deal in the Software without restriction, including without limitation the
# rights to use, copy, modify, merge, publish, distribute, sublicense, and/or sell copies of the Software, and to permit
# persons to whom the Software is furnished to do so, subject to the following conditions:
#
# The above copyright notice and this permission notice shall be included in all copies or substantial portions of the
# Software.
#
# THE SOFTWARE IS PROVIDED "AS IS", WITHOUT WARRANTY OF ANY KIND, EXPRESS OR IMPLIED, INCLUDING BUT NOT LIMITED TO THE
# WARRANTIES OF MERCHANTABILITY, FITNESS FOR A PARTICULAR PURPOSE AND NONINFRINGEMENT. IN NO EVENT SHALL THE
# AUTHORS OR COPYRIGHT HOLDERS BE LIABLE FOR ANY CLAIM, DAMAGES OR OTHER LIABILITY, WHETHER IN AN ACTION OF CONTRACT,
# TORT OR OTHERWISE, ARISING FROM, OUT OF OR IN CONNECTION WITH THE SOFTWARE OR THE USE OR OTHER DEALINGS IN THE
# SOFTWARE.
from __future__ import absolute_import, division, print_function, unicode_literals

import logging
import unittest

import tensorflow as tf
import numpy as np
from keras.preprocessing.image import ImageDataGenerator

from art.data_generators import KerasDataGenerator, PyTorchDataGenerator, MXDataGenerator, TFDataGenerator
from art.utils import master_seed

logger = logging.getLogger('testLogger')


@unittest.skipIf(tf.__version__[0] == '2', reason='Skip unittests for Tensorflow v2 until Keras supports Tensorflow'
                                                  ' v2 as backend.')
class TestKerasDataGenerator(unittest.TestCase):
    def setUp(self):
        import keras
        master_seed(42)

        class DummySequence(keras.utils.Sequence):
            def __init__(self):
                self._size = 5
                self._x = np.random.rand(self._size, 28, 28, 1)
                self._y = np.random.randint(0, high=10, size=(self._size, 10))

            def __len__(self):
                return self._size

            def __getitem__(self, idx):
                return self._x[idx], self._y[idx]

        sequence = DummySequence()
        self.data_gen = KerasDataGenerator(sequence, size=5, batch_size=1)

    def tearDown(self):
        import keras.backend as k
        k.clear_session()

    def test_gen_interface(self):
        gen = self._dummy_gen()
        data_gen = KerasDataGenerator(gen, size=None, batch_size=5)

        x, y = data_gen.get_batch()

        # Check return types
        self.assertTrue(isinstance(x, np.ndarray))
        self.assertTrue(isinstance(y, np.ndarray))

        # Check shapes
        self.assertEqual(x.shape, (5, 28, 28, 1))
        self.assertEqual(y.shape, (5, 10))

    def test_gen_keras_specific(self):
        gen = self._dummy_gen()
        data_gen = KerasDataGenerator(gen, size=None, batch_size=5)

        iter_ = iter(data_gen.generator)
        x, y = next(iter_)

        # Check return types
        self.assertTrue(isinstance(x, np.ndarray))
        self.assertTrue(isinstance(y, np.ndarray))

        # Check shapes
        self.assertEqual(x.shape, (5, 28, 28, 1))
        self.assertEqual(y.shape, (5, 10))

    def test_sequence_keras_specific(self):
        iter_ = iter(self.data_gen.generator)
        x, y = next(iter_)

        # Check return types
        self.assertTrue(isinstance(x, np.ndarray))
        self.assertTrue(isinstance(y, np.ndarray))

        # Check shapes
        self.assertEqual(x.shape, (28, 28, 1))
        self.assertEqual(y.shape, (10,))

    def test_sequence_interface(self):
        x, y = self.data_gen.get_batch()

        # Check return types
        self.assertTrue(isinstance(x, np.ndarray))
        self.assertTrue(isinstance(y, np.ndarray))

        # Check shapes
        self.assertEqual(x.shape, (28, 28, 1))
        self.assertEqual(y.shape, (10,))

    def test_imagedatagen_interface(self):
        train_size, batch_size = 20, 5
        x_train, y_train = np.random.rand(train_size, 28, 28, 1), np.random.randint(0, 2, size=(train_size, 10))

        datagen = ImageDataGenerator(width_shift_range=0.075, height_shift_range=0.075, rotation_range=12,
                                     shear_range=0.075, zoom_range=0.05, fill_mode='constant', cval=0)
        datagen.fit(x_train)

        # Create wrapper and get batch
        data_gen = KerasDataGenerator(datagen.flow(x_train, y_train, batch_size=batch_size), size=None,
                                      batch_size=batch_size)
        x, y = data_gen.get_batch()

        # Check return types
        self.assertTrue(isinstance(x, np.ndarray))
        self.assertTrue(isinstance(y, np.ndarray))

        # Check shapes
        self.assertEqual(x.shape, (batch_size, 28, 28, 1))
        self.assertEqual(y.shape, (batch_size, 10))

    def test_imagedatagen_keras_specific(self):
        train_size, batch_size = 20, 5
        x_train, y_train = np.random.rand(train_size, 28, 28, 1), np.random.randint(0, 2, size=(train_size, 10))

        datagen = ImageDataGenerator(width_shift_range=0.075, height_shift_range=0.075, rotation_range=12,
                                     shear_range=0.075, zoom_range=0.05, fill_mode='constant', cval=0)
        datagen.fit(x_train)

        # Create wrapper and get batch
        data_gen = KerasDataGenerator(datagen.flow(x_train, y_train, batch_size=batch_size), size=None,
                                      batch_size=batch_size)
        x, y = next(data_gen.generator)

        # Check return types
        self.assertTrue(isinstance(x, np.ndarray))
        self.assertTrue(isinstance(y, np.ndarray))

        # Check shapes
        self.assertEqual(x.shape, (batch_size, 28, 28, 1))
        self.assertEqual(y.shape, (batch_size, 10))

    @staticmethod
    def _dummy_gen(size=5):
        yield np.random.rand(size, 28, 28, 1), np.random.randint(low=0, high=10, size=(size, 10))


class TestPyTorchGenerator(unittest.TestCase):
    def setUp(self):
        import torch
        from torch.utils.data import DataLoader
        master_seed(42)

        class DummyDataset(torch.utils.data.Dataset):
            def __init__(self):
                self._size = 10
                self._x = np.random.rand(self._size, 1, 5, 5)
                self._y = np.random.randint(0, high=10, size=self._size)

            def __len__(self):
                return self._size

            def __getitem__(self, idx):
                return self._x[idx], self._y[idx]

        dataset = DummyDataset()
        data_loader = DataLoader(dataset=dataset, batch_size=5, shuffle=True)
        self.data_gen = PyTorchDataGenerator(data_loader, size=10, batch_size=5)

    def test_gen_interface(self):
        x, y = self.data_gen.get_batch()

        # Check return types
        self.assertTrue(isinstance(x, np.ndarray))
        self.assertTrue(isinstance(y, np.ndarray))

        # Check shapes
        self.assertEqual(x.shape, (5, 1, 5, 5))
        self.assertEqual(y.shape, (5,))

    def test_pytorch_specific(self):
        import torch

        iter_ = iter(self.data_gen.data_loader)
        x, y = next(iter_)

        # Check return types
        self.assertTrue(isinstance(x, torch.Tensor))
        self.assertTrue(isinstance(y, torch.Tensor))

        # Check shapes
        self.assertEqual(x.shape, (5, 1, 5, 5))
        self.assertEqual(y.shape, (5,))


class TestMXGenerator(unittest.TestCase):
    def setUp(self):
        import mxnet as mx
        master_seed(42)

        x = mx.random.uniform(shape=(10, 1, 5, 5))
        y = mx.random.uniform(shape=10)
        dataset = mx.gluon.data.dataset.ArrayDataset(x, y)

        data_loader = mx.gluon.data.DataLoader(dataset, batch_size=5, shuffle=True)
        self.data_gen = MXDataGenerator(data_loader, size=10, batch_size=5)

    def test_gen_interface(self):
        x, y = self.data_gen.get_batch()

        # Check return types
        self.assertTrue(isinstance(x, np.ndarray))
        self.assertTrue(isinstance(y, np.ndarray))

        # Check shapes
        self.assertEqual(x.shape, (5, 1, 5, 5))
        self.assertEqual(y.shape, (5,))

    def test_mxnet_specific(self):
        import mxnet as mx

        iter_ = iter(self.data_gen.data_loader)
        x, y = next(iter_)

        # Check return types
        self.assertTrue(isinstance(x, mx.ndarray.NDArray))
        self.assertTrue(isinstance(y, mx.ndarray.NDArray))

        # Check shapes
        self.assertEqual(x.shape, (5, 1, 5, 5))
        self.assertEqual(y.shape, (5,))


class TestTFDataGenerator(unittest.TestCase):
    def setUp(self):
<<<<<<< HEAD
        from art.utils import import_tensorflow_v1
        tf = import_tensorflow_v1()

        # Set master seed
=======
        import tensorflow as tf
>>>>>>> a5d92759
        master_seed(42)

        def generator(batch_size=5):
            while True:
                yield np.random.rand(batch_size, 5, 5, 1), np.random.randint(0, 10, size=10 * batch_size). \
                    reshape(batch_size, -1)

        self.sess = tf.Session()
        self.dataset = tf.data.Dataset.from_generator(generator, (tf.float32, tf.int32))

    def tearDown(self):
        from art.utils import import_tensorflow_v1
        tf = import_tensorflow_v1()

        self.sess.close()
        tf.reset_default_graph()

    def test_init(self):
        iter_ = self.dataset.make_initializable_iterator()
        data_gen = TFDataGenerator(sess=self.sess, iterator=iter_, iterator_type='initializable',
                                   iterator_arg={}, size=10, batch_size=5)
        x, y = data_gen.get_batch()

        # Check return types
        self.assertTrue(isinstance(x, np.ndarray))
        self.assertTrue(isinstance(y, np.ndarray))

        # Check shapes
        self.assertEqual(x.shape, (5, 5, 5, 1))
        self.assertEqual(y.shape, (5, 10))

    def test_reinit(self):
        from art.utils import import_tensorflow_v1
        tf = import_tensorflow_v1()

        iter_ = tf.data.Iterator.from_structure(self.dataset.output_types, self.dataset.output_shapes)
        init_op = iter_.make_initializer(self.dataset)
        data_gen = TFDataGenerator(sess=self.sess, iterator=iter_, iterator_type='reinitializable',
                                   iterator_arg=init_op, size=10, batch_size=5)
        x, y = data_gen.get_batch()

        # Check return types
        self.assertTrue(isinstance(x, np.ndarray))
        self.assertTrue(isinstance(y, np.ndarray))

        # Check shapes
        self.assertEqual(x.shape, (5, 5, 5, 1))
        self.assertEqual(y.shape, (5, 10))

    def test_feedable(self):
        from art.utils import import_tensorflow_v1
        tf = import_tensorflow_v1()

        handle = tf.placeholder(tf.string, shape=[])
        iter_ = tf.data.Iterator.from_string_handle(handle, self.dataset.output_types, self.dataset.output_shapes)
        feed_iterator = self.dataset.make_initializable_iterator()
        feed_handle = self.sess.run(feed_iterator.string_handle())
        data_gen = TFDataGenerator(sess=self.sess, iterator=iter_, iterator_type='feedable',
                                   iterator_arg=(feed_iterator, {handle: feed_handle}), size=10, batch_size=5)
        x, y = data_gen.get_batch()

        # Check return types
        self.assertTrue(isinstance(x, np.ndarray))
        self.assertTrue(isinstance(y, np.ndarray))

        # Check shapes
        self.assertEqual(x.shape, (5, 5, 5, 1))
        self.assertEqual(y.shape, (5, 10))


if __name__ == '__main__':
    unittest.main()<|MERGE_RESOLUTION|>--- conflicted
+++ resolved
@@ -243,14 +243,10 @@
 
 class TestTFDataGenerator(unittest.TestCase):
     def setUp(self):
-<<<<<<< HEAD
         from art.utils import import_tensorflow_v1
         tf = import_tensorflow_v1()
 
         # Set master seed
-=======
-        import tensorflow as tf
->>>>>>> a5d92759
         master_seed(42)
 
         def generator(batch_size=5):
