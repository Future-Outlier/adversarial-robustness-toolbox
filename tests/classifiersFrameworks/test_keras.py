--- conflicted
+++ resolved
@@ -155,17 +155,9 @@
         cval=0,
     )
     keras_gen.fit(x_train_mnist)
-<<<<<<< HEAD
-    data_gen = KerasDataGenerator(
-        generator=keras_gen.flow(x_train_mnist, y_train_mnist, batch_size=default_batch_size),
-        size=x_train_mnist.shape[0],
-        batch_size=default_batch_size,
-    )
-=======
     data_gen = KerasDataGenerator(iterator=keras_gen.flow(x_train_mnist, y_train_mnist,
                                                           batch_size=default_batch_size),
                                   size=x_train_mnist.shape[0], batch_size=default_batch_size)
->>>>>>> 8bf547e1
     classifier.fit_generator(generator=data_gen, nb_epochs=5)
     accuracy_2 = np.sum(np.argmax(classifier.predict(x_test_mnist), axis=1) == labels_test) / x_test_mnist.shape[0]
     logger.info("Accuracy: %.2f%%", (accuracy_2 * 100))
