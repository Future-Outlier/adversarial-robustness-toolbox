--- conflicted
+++ resolved
@@ -47,11 +47,7 @@
           sudo apt-get update
           sudo apt-get -y -q install ffmpeg libavcodec-extra
           python -m pip install --upgrade pip setuptools wheel
-<<<<<<< HEAD
-          pip install -q -r <(sed '/^scipy/d;/^matplotlib/d;/^pandas/d;/^statsmodels/d;/^numba/d;/^jax/d;/^h5py/d;/^Pillow/d' requirements_test.txt)
-=======
-          pip install -q -r <(sed '/^scipy/d;/^matplotlib/d;/^pandas/d;/^statsmodels/d;/^numba/d;/^jax/d;/^Pillow/d;/^pytest-mock/d' requirements_test.txt)
->>>>>>> bbd88999
+          pip install -q -r <(sed '/^scipy/d;/^matplotlib/d;/^pandas/d;/^statsmodels/d;/^numba/d;/^jax/d;/^h5py/d;/^Pillow/d;/^pytest-mock/d' requirements_test.txt)
           pip install scipy==1.5.4
           pip install matplotlib==3.3.4
           pip install pandas==1.1.5
@@ -63,11 +59,8 @@
           pip install tensorflow-addons==0.9.1
           pip install model-pruning-google-research==0.0.3
           pip install jax[cpu]==0.2.17
-<<<<<<< HEAD
           pip install h5py==2.10.0
-=======
           pip install pytest-mock
->>>>>>> bbd88999
           pip list
       - name: Run ${{ matrix.name }} Tests
         run: ./run_tests.sh ${{ matrix.framework }}
