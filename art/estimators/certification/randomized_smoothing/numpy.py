--- conflicted
+++ resolved
@@ -38,16 +38,13 @@
 
 
 class NumpyRandomizedSmoothing(
-<<<<<<< HEAD
     RandomizedSmoothingMixin, ClassGradientsMixin, ClassifierMixin, BaseEstimator
-=======
     RandomizedSmoothingMixin,
     ClassGradientsMixin,
     ClassifierMixin,
     NeuralNetworkMixin,
     LossGradientsMixin,
     BaseEstimator,
->>>>>>> 4b769ada
 ):
     """
     Implementation of Randomized Smoothing applied to classifier predictions and gradients, as introduced
