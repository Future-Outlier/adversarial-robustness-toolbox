# MIT License
#
# Copyright (C) The Adversarial Robustness Toolbox (ART) Authors 2018
#
# Permission is hereby granted, free of charge, to any person obtaining a copy of this software and associated
# documentation files (the "Software"), to deal in the Software without restriction, including without limitation the
# rights to use, copy, modify, merge, publish, distribute, sublicense, and/or sell copies of the Software, and to permit
# persons to whom the Software is furnished to do so, subject to the following conditions:
#
# The above copyright notice and this permission notice shall be included in all copies or substantial portions of the
# Software.
#
# THE SOFTWARE IS PROVIDED "AS IS", WITHOUT WARRANTY OF ANY KIND, EXPRESS OR IMPLIED, INCLUDING BUT NOT LIMITED TO THE
# WARRANTIES OF MERCHANTABILITY, FITNESS FOR A PARTICULAR PURPOSE AND NONINFRINGEMENT. IN NO EVENT SHALL THE
# AUTHORS OR COPYRIGHT HOLDERS BE LIABLE FOR ANY CLAIM, DAMAGES OR OTHER LIABILITY, WHETHER IN AN ACTION OF CONTRACT,
# TORT OR OTHERWISE, ARISING FROM, OUT OF OR IN CONNECTION WITH THE SOFTWARE OR THE USE OR OTHER DEALINGS IN THE
# SOFTWARE.
"""
This module implements a wrapper class for GPy Gaussian Process classification models.
"""
from __future__ import absolute_import, division, print_function, unicode_literals

import logging
from typing import List, Optional, Union, TYPE_CHECKING

import numpy as np

from art.estimators.classification.classifier import ClassifierGradients

if TYPE_CHECKING:
    from GPy.models import GPClassification

    from art.config import CLIP_VALUES_TYPE, PREPROCESSING_TYPE
    from art.defences.preprocessor import Preprocessor
    from art.defences.postprocessor import Postprocessor

logger = logging.getLogger(__name__)


# pylint: disable=C0103
class GPyGaussianProcessClassifier(ClassifierGradients):
    """
    Wrapper class for GPy Gaussian Process classification models.
    """

    def __init__(
        self,
        model: Optional["GPClassification"] = None,
        clip_values: Optional["CLIP_VALUES_TYPE"] = None,
        preprocessing_defences: Union[
            "Preprocessor", List["Preprocessor"], None
        ] = None,
        postprocessing_defences: Union[
            "Postprocessor", List["Postprocessor"], None
        ] = None,
        preprocessing: "PREPROCESSING_TYPE" = (0, 1),
    ) -> None:
        """
        Create a `Classifier` instance GPY Gaussian Process classification models.

        :param model: GPY Gaussian Process Classification model.
        :param clip_values: Tuple of the form `(min, max)` representing the minimum and maximum values allowed
               for features.
        :param preprocessing_defences: Preprocessing defence(s) to be applied by the classifier.
        :param postprocessing_defences: Postprocessing defence(s) to be applied by the classifier.
        :param preprocessing: Tuple of the form `(subtractor, divider)` of floats or `np.ndarray` of values to be
               used for data preprocessing. The first value will be subtracted from the input. The input will then
               be divided by the second one.
        """
        from GPy.models import GPClassification

        if not isinstance(model, GPClassification):
            raise TypeError("Model must be of type GPy.models.GPClassification")

        super(GPyGaussianProcessClassifier, self).__init__(
            clip_values=clip_values,
            preprocessing_defences=preprocessing_defences,
            postprocessing_defences=postprocessing_defences,
            preprocessing=preprocessing,
        )
        self._nb_classes = 2  # always binary
        self._model = model

    # pylint: disable=W0221
    def class_gradient(  # type: ignore
        self,
        x: np.ndarray,
        label: Union[int, List[int], None] = None,
        eps: float = 0.0001,
    ) -> np.ndarray:
        """
        Compute per-class derivatives w.r.t. `x`.

        :param x: Sample input with shape as expected by the model.
        :param label: Index of a specific per-class derivative. If an integer is provided, the gradient of that class
                      output is computed for all samples. If multiple values as provided, the first dimension should
                      match the batch size of `x`, and each value will be used as target for its corresponding sample in
                      `x`. If `None`, then gradients for all classes will be computed for each sample.
        :param eps: Fraction added to the diagonal elements of the input `x`.
        :return: Array of gradients of input features w.r.t. each class in the form
                 `(batch_size, nb_classes, input_shape)` when computing for all classes, otherwise shape becomes
                 `(batch_size, 1, input_shape)` when `label` parameter is specified.
        """
        # Apply preprocessing
        x_preprocessed, _ = self._apply_preprocessing(x, y=None, fit=False)

        grads = np.zeros((np.shape(x_preprocessed)[0], 2, np.shape(x)[1]))
        for i in range(np.shape(x_preprocessed)[0]):
            # Get gradient for the two classes GPC can maximally have
            for i_c in range(2):
                ind = self.predict(x[i].reshape(1, -1))[0, i_c]
                sur = self.predict(
                    np.repeat(
                        x_preprocessed[i].reshape(1, -1), np.shape(x_preprocessed)[1], 0
                    )
                    + eps * np.eye(np.shape(x_preprocessed)[1])
                )[:, i_c]
                grads[i, i_c] = ((sur - ind) * eps).reshape(1, -1)

        grads = self._apply_preprocessing_gradient(x, grads)

        if label is not None:
            return grads[:, label, :].reshape(
                np.shape(x_preprocessed)[0], 1, np.shape(x_preprocessed)[1]
            )

        return grads

    def loss_gradient(self, x: np.ndarray, y: np.ndarray, **kwargs) -> np.ndarray:
        """
        Compute the gradient of the loss function w.r.t. `x`.

        :param x: Sample input with shape as expected by the model.
        :param y: Target values (class labels) one-hot-encoded of shape `(nb_samples, nb_classes)` or indices of shape
                  `(nb_samples,)`.
        :return: Array of gradients of the same shape as `x`.
        """
        # Apply preprocessing
        x_preprocessed, _ = self._apply_preprocessing(x, y, fit=False)

        eps = 0.00001
        grads = np.zeros(np.shape(x))
        for i in range(np.shape(x)[0]):
            # 1.0 - to mimic loss, [0,np.argmax] to get right class
            ind = (
                1.0 - self.predict(x_preprocessed[i].reshape(1, -1))[0, np.argmax(y[i])]
            )
            sur = (
                1.0
                - self.predict(
                    np.repeat(
                        x_preprocessed[i].reshape(1, -1), np.shape(x_preprocessed)[1], 0
                    )
                    + eps * np.eye(np.shape(x_preprocessed)[1])
                )[:, np.argmax(y[i])]
            )
            grads[i] = ((sur - ind) * eps).reshape(1, -1)

        grads = self._apply_preprocessing_gradient(x, grads)

        return grads

    # pylint: disable=W0221
    def predict(self, x: np.ndarray, logits: bool = False, **kwargs) -> np.ndarray:
        """
        Perform prediction for a batch of inputs.

        :param x: Test set.
        :param logits: `True` if the prediction should be done without squashing function.
        :return: Array of predictions of shape `(nb_inputs, nb_classes)`.
        """
        # Apply preprocessing
        x_preprocessed, _ = self._apply_preprocessing(x, y=None, fit=False)

        # Perform prediction
        out = np.zeros((np.shape(x_preprocessed)[0], 2))
        if logits:
            # output the non-squashed version
            out[:, 0] = self.model.predict_noiseless(x_preprocessed)[0].reshape(-1)
            out[:, 1] = -1.0 * out[:, 0]
        else:
            # output normal prediction, scale up to two values
            out[:, 0] = self.model.predict(x_preprocessed)[0].reshape(-1)
            out[:, 1] = 1.0 - out[:, 0]

        # Apply postprocessing
        predictions = self._apply_postprocessing(preds=out, fit=False)

        return predictions

    def predict_uncertainty(self, x: np.ndarray) -> np.ndarray:
        """
        Perform uncertainty prediction for a batch of inputs.

        :param x: Test set.
        :return: Array of uncertainty predictions of shape `(nb_inputs)`.
        """
        # Apply preprocessing
        x_preprocessed, _ = self._apply_preprocessing(x, y=None, fit=False)

        # Perform prediction
        out = self.model.predict_noiseless(x_preprocessed)[1]

        # Apply postprocessing
        predictions = self._apply_postprocessing(preds=out, fit=False)

        return predictions

    def fit(self, x: np.ndarray, y: np.ndarray, **kwargs) -> None:
        """
        Fit the classifier on the training set `(x, y)`.

        :param x: Training data. Not used, as given to model in initialized earlier.
<<<<<<< HEAD
        :param y: Target values (class labels) one-hot-encoded of shape `(nb_samples, nb_classes)` or indices of shape
                  `(nb_samples,)`.
=======
        :type x: `np.ndarray`
        :param y: Target values (class labels) one-hot-encoded of shape (nb_samples, nb_classes).
        :type y: `np.ndarray`
        :type kwargs: `dict`
        :return: `None`
>>>>>>> d918f53c
        """
        raise NotImplementedError

    def save(self, filename: str, path: Optional[str] = None) -> None:
        self.model.save_model(filename, save_data=False)<|MERGE_RESOLUTION|>--- conflicted
+++ resolved
@@ -47,12 +47,8 @@
         self,
         model: Optional["GPClassification"] = None,
         clip_values: Optional["CLIP_VALUES_TYPE"] = None,
-        preprocessing_defences: Union[
-            "Preprocessor", List["Preprocessor"], None
-        ] = None,
-        postprocessing_defences: Union[
-            "Postprocessor", List["Postprocessor"], None
-        ] = None,
+        preprocessing_defences: Union["Preprocessor", List["Preprocessor"], None] = None,
+        postprocessing_defences: Union["Postprocessor", List["Postprocessor"], None] = None,
         preprocessing: "PREPROCESSING_TYPE" = (0, 1),
     ) -> None:
         """
@@ -83,10 +79,7 @@
 
     # pylint: disable=W0221
     def class_gradient(  # type: ignore
-        self,
-        x: np.ndarray,
-        label: Union[int, List[int], None] = None,
-        eps: float = 0.0001,
+        self, x: np.ndarray, label: Union[int, List[int], None] = None, eps: float = 0.0001,
     ) -> np.ndarray:
         """
         Compute per-class derivatives w.r.t. `x`.
@@ -110,9 +103,7 @@
             for i_c in range(2):
                 ind = self.predict(x[i].reshape(1, -1))[0, i_c]
                 sur = self.predict(
-                    np.repeat(
-                        x_preprocessed[i].reshape(1, -1), np.shape(x_preprocessed)[1], 0
-                    )
+                    np.repeat(x_preprocessed[i].reshape(1, -1), np.shape(x_preprocessed)[1], 0)
                     + eps * np.eye(np.shape(x_preprocessed)[1])
                 )[:, i_c]
                 grads[i, i_c] = ((sur - ind) * eps).reshape(1, -1)
@@ -120,9 +111,7 @@
         grads = self._apply_preprocessing_gradient(x, grads)
 
         if label is not None:
-            return grads[:, label, :].reshape(
-                np.shape(x_preprocessed)[0], 1, np.shape(x_preprocessed)[1]
-            )
+            return grads[:, label, :].reshape(np.shape(x_preprocessed)[0], 1, np.shape(x_preprocessed)[1])
 
         return grads
 
@@ -142,15 +131,11 @@
         grads = np.zeros(np.shape(x))
         for i in range(np.shape(x)[0]):
             # 1.0 - to mimic loss, [0,np.argmax] to get right class
-            ind = (
-                1.0 - self.predict(x_preprocessed[i].reshape(1, -1))[0, np.argmax(y[i])]
-            )
+            ind = 1.0 - self.predict(x_preprocessed[i].reshape(1, -1))[0, np.argmax(y[i])]
             sur = (
                 1.0
                 - self.predict(
-                    np.repeat(
-                        x_preprocessed[i].reshape(1, -1), np.shape(x_preprocessed)[1], 0
-                    )
+                    np.repeat(x_preprocessed[i].reshape(1, -1), np.shape(x_preprocessed)[1], 0)
                     + eps * np.eye(np.shape(x_preprocessed)[1])
                 )[:, np.argmax(y[i])]
             )
@@ -211,16 +196,7 @@
         Fit the classifier on the training set `(x, y)`.
 
         :param x: Training data. Not used, as given to model in initialized earlier.
-<<<<<<< HEAD
-        :param y: Target values (class labels) one-hot-encoded of shape `(nb_samples, nb_classes)` or indices of shape
-                  `(nb_samples,)`.
-=======
-        :type x: `np.ndarray`
         :param y: Target values (class labels) one-hot-encoded of shape (nb_samples, nb_classes).
-        :type y: `np.ndarray`
-        :type kwargs: `dict`
-        :return: `None`
->>>>>>> d918f53c
         """
         raise NotImplementedError
 
