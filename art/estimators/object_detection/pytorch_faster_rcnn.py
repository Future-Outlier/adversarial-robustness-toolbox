# MIT License
#
# Copyright (C) The Adversarial Robustness Toolbox (ART) Authors 2020
#
# Permission is hereby granted, free of charge, to any person obtaining a copy of this software and associated
# documentation files (the "Software"), to deal in the Software without restriction, including without limitation the
# rights to use, copy, modify, merge, publish, distribute, sublicense, and/or sell copies of the Software, and to permit
# persons to whom the Software is furnished to do so, subject to the following conditions:
#
# The above copyright notice and this permission notice shall be included in all copies or substantial portions of the
# Software.
#
# THE SOFTWARE IS PROVIDED "AS IS", WITHOUT WARRANTY OF ANY KIND, EXPRESS OR IMPLIED, INCLUDING BUT NOT LIMITED TO THE
# WARRANTIES OF MERCHANTABILITY, FITNESS FOR A PARTICULAR PURPOSE AND NONINFRINGEMENT. IN NO EVENT SHALL THE
# AUTHORS OR COPYRIGHT HOLDERS BE LIABLE FOR ANY CLAIM, DAMAGES OR OTHER LIABILITY, WHETHER IN AN ACTION OF CONTRACT,
# TORT OR OTHERWISE, ARISING FROM, OUT OF OR IN CONNECTION WITH THE SOFTWARE OR THE USE OR OTHER DEALINGS IN THE
# SOFTWARE.
"""
This module implements the task specific estimator for Faster R-CNN v3 in PyTorch.
"""
import logging
from typing import List, Dict, Optional, Tuple, Union, TYPE_CHECKING

import numpy as np

from art.estimators.object_detection.object_detector import ObjectDetectorMixin
from art.estimators.pytorch import PyTorchEstimator

if TYPE_CHECKING:
    # pylint: disable=C0412
    import torch
    import torchvision

    from art.utils import CLIP_VALUES_TYPE, PREPROCESSING_TYPE
    from art.defences.preprocessor.preprocessor import Preprocessor
    from art.defences.postprocessor.postprocessor import Postprocessor

logger = logging.getLogger(__name__)


class PyTorchFasterRCNN(ObjectDetectorMixin, PyTorchEstimator):
    """
    This class implements a model-specific object detector using Faster-RCNN and PyTorch.
    """

    estimator_params = PyTorchEstimator.estimator_params + ["attack_losses"]

    def __init__(
        self,
        model: Optional["torchvision.models.detection.fasterrcnn_resnet50_fpn"] = None,
        clip_values: Optional["CLIP_VALUES_TYPE"] = None,
        channels_first: Optional[bool] = None,
        preprocessing_defences: Union["Preprocessor", List["Preprocessor"], None] = None,
        postprocessing_defences: Union["Postprocessor", List["Postprocessor"], None] = None,
        preprocessing: "PREPROCESSING_TYPE" = None,
        attack_losses: Tuple[str, ...] = ("loss_classifier", "loss_box_reg", "loss_objectness", "loss_rpn_box_reg",),
        device_type: str = "gpu",
    ):
        """
        Initialization.

        :param model: Faster-RCNN model. The output of the model is `List[Dict[Tensor]]`, one for each input image. The
                      fields of the Dict are as follows:

                      - boxes (FloatTensor[N, 4]): the predicted boxes in [x1, y1, x2, y2] format, with values \
                        between 0 and H and 0 and W
                      - labels (Int64Tensor[N]): the predicted labels for each image
                      - scores (Tensor[N]): the scores or each prediction
        :param clip_values: Tuple of the form `(min, max)` of floats or `np.ndarray` representing the minimum and
               maximum values allowed for features. If floats are provided, these will be used as the range of all
               features. If arrays are provided, each value will be considered the bound for a feature, thus
               the shape of clip values needs to match the total number of features.
        :param channels_first: Set channels first or last.
        :param preprocessing_defences: Preprocessing defence(s) to be applied by the classifier.
        :param postprocessing_defences: Postprocessing defence(s) to be applied by the classifier.
        :param preprocessing: Tuple of the form `(subtrahend, divisor)` of floats or `np.ndarray` of values to be
               used for data preprocessing. The first value will be subtracted from the input. The input will then
               be divided by the second one.
        :param attack_losses: Tuple of any combination of strings of loss components: 'loss_classifier', 'loss_box_reg',
                              'loss_objectness', and 'loss_rpn_box_reg'.
        :param device_type: Type of device to be used for model and tensors, if `cpu` run on CPU, if `gpu` run on GPU
                            if available otherwise run on CPU.
        """
        import torch  # lgtm [py/repeated-import]

        super().__init__(
            model=model,
            clip_values=clip_values,
            channels_first=channels_first,
            preprocessing_defences=preprocessing_defences,
            postprocessing_defences=postprocessing_defences,
            preprocessing=preprocessing,
        )

        self._input_shape = None

        if self.clip_values is not None:
            if self.clip_values[0] != 0:
                raise ValueError("This classifier requires un-normalized input images with clip_vales=(0, max_value).")
            if self.clip_values[1] <= 0:
                raise ValueError("This classifier requires un-normalized input images with clip_vales=(0, max_value).")

        if preprocessing is not None:
            raise ValueError("This estimator does not support `preprocessing`.")
        if self.postprocessing_defences is not None:
            raise ValueError("This estimator does not support `postprocessing_defences`.")

        if model is None:
            import torchvision  # lgtm [py/repeated-import]

            self._model = torchvision.models.detection.fasterrcnn_resnet50_fpn(
                pretrained=True, progress=True, num_classes=91, pretrained_backbone=True
            )
        else:
            self._model = model

        # Set device
        self._device: torch.device
        if device_type == "cpu" or not torch.cuda.is_available():
            self._device = torch.device("cpu")
        else:
            cuda_idx = torch.cuda.current_device()
            self._device = torch.device("cuda:{}".format(cuda_idx))

        self._model.to(self._device)
        self._model.eval()
        self.attack_losses: Tuple[str, ...] = attack_losses

    @property
    def input_shape(self) -> Tuple[int, ...]:
        """
        Return the shape of one input sample.

        :return: Shape of one input sample.
        """
        return self._input_shape  # type: ignore

    @property
    def device(self) -> "torch.device":
        """
        Get current used device.

        :return: Current used device.
        """
        return self._device

    def loss_gradient(
        self, x: np.ndarray, y: Union[List[Dict[str, np.ndarray]], List[Dict[str, "torch.Tensor"]]], **kwargs
    ) -> np.ndarray:
        """
        Compute the gradient of the loss function w.r.t. `x`.

        :param x: Samples of shape (nb_samples, height, width, nb_channels).
        :param y: Target values of format `List[Dict[Tensor]]`, one for each input image. The
                  fields of the Dict are as follows:

                  - boxes (FloatTensor[N, 4]): the predicted boxes in [x1, y1, x2, y2] format, with values \
                    between 0 and H and 0 and W
                  - labels (Int64Tensor[N]): the predicted labels for each image
                  - scores (Tensor[N]): the scores or each prediction.
        :return: Loss gradients of the same shape as `x`.
        """
        import torch  # lgtm [py/repeated-import]
        import torchvision  # lgtm [py/repeated-import]

        self._model.train()

        # Apply preprocessing
        if self.all_framework_preprocessing:
            if isinstance(x, torch.Tensor):
                raise NotImplementedError
            else:
                if y is not None and isinstance(y[0]["boxes"], np.ndarray):
                    y_tensor = list()
                    for i, y_i in enumerate(y):
                        y_t = dict()
                        y_t["boxes"] = torch.from_numpy(y_i["boxes"]).type(torch.float).to(self._device)
                        y_t["labels"] = torch.from_numpy(y_i["labels"]).type(torch.int64).to(self._device)
                        y_t["scores"] = torch.from_numpy(y_i["scores"]).to(self._device)
                        y_tensor.append(y_t)
                else:
                    y_tensor = y

                transform = torchvision.transforms.Compose([torchvision.transforms.ToTensor()])
                image_tensor_list_grad = list()
                y_preprocessed = list()
                inputs_t = list()

                for i in range(x.shape[0]):
                    if self.clip_values is not None:
                        x_grad = transform(x[i] / self.clip_values[1]).to(self._device)
                    else:
                        x_grad = transform(x[i]).to(self._device)
                    x_grad.requires_grad = True
                    image_tensor_list_grad.append(x_grad)
                    x_grad_1 = torch.unsqueeze(x_grad, dim=0)
                    x_preprocessed_i, y_preprocessed_i = self._apply_preprocessing(
                        x_grad_1, y=[y_tensor[i]], fit=False, no_grad=False
                    )
                    x_preprocessed_i = torch.squeeze(x_preprocessed_i)
                    y_preprocessed.append(y_preprocessed_i[0])
                    inputs_t.append(x_preprocessed_i)

        elif isinstance(x, np.ndarray):
            x_preprocessed, y_preprocessed = self._apply_preprocessing(x, y=y, fit=False, no_grad=True)

            if y_preprocessed is not None and isinstance(y_preprocessed[0]["boxes"], np.ndarray):
                y_preprocessed_tensor = list()
                for i, y_i in enumerate(y_preprocessed):
                    y_preprocessed_t = dict()
                    y_preprocessed_t["boxes"] = torch.from_numpy(y_i["boxes"]).type(torch.float).to(self._device)
                    y_preprocessed_t["labels"] = torch.from_numpy(y_i["labels"]).type(torch.int64).to(self._device)
                    y_preprocessed_t["scores"] = torch.from_numpy(y_i["scores"]).to(self._device)
                    y_preprocessed_tensor.append(y_preprocessed_t)
                y_preprocessed = y_preprocessed_tensor

            transform = torchvision.transforms.Compose([torchvision.transforms.ToTensor()])
            image_tensor_list_grad = list()

            for i in range(x_preprocessed.shape[0]):
                if self.clip_values is not None:
                    x_grad = transform(x_preprocessed[i] / self.clip_values[1]).to(self._device)
                else:
                    x_grad = transform(x_preprocessed[i]).to(self._device)
                x_grad.requires_grad = True
                image_tensor_list_grad.append(x_grad)

            inputs_t = image_tensor_list_grad

        else:
            raise NotImplementedError("Combination of inputs and preprocessing not supported.")

        if isinstance(y_preprocessed, np.ndarray):
            labels_t = torch.from_numpy(y_preprocessed).to(self._device)
        else:
            labels_t = y_preprocessed

        output = self._model(inputs_t, labels_t)

        # Compute the gradient and return
        loss = None
        for loss_name in self.attack_losses:
            if loss is None:
                loss = output[loss_name]
            else:
                loss = loss + output[loss_name]

        # Clean gradients
        self._model.zero_grad()

        # Compute gradients
        loss.backward(retain_graph=True)  # type: ignore

        grad_list = list()
        if isinstance(x, np.ndarray):
            for img in image_tensor_list_grad:
                gradients = img.grad.cpu().numpy().copy()
                grad_list.append(gradients)
            grads = np.stack(grad_list, axis=0)
        else:
            for img in inputs_t:
                gradients = img.grad.copy()
                grad_list.append(gradients)
            grads = torch.stack(grad_list, dim=0)

        grads = np.transpose(grads, (0, 2, 3, 1))

        if self.clip_values is not None:
            grads = grads / self.clip_values[1]

        if not self.all_framework_preprocessing:
            grads = self._apply_preprocessing_gradient(x, grads)

        assert grads.shape == x.shape

        return grads

    def predict(self, x: np.ndarray, batch_size: int = 128, **kwargs) -> List[Dict[str, np.ndarray]]:
        """
        Perform prediction for a batch of inputs.

        :param x: Samples of shape (nb_samples, height, width, nb_channels).
        :param batch_size: Batch size.
        :return: Predictions of format `List[Dict[str, np.ndarray]]`, one for each input image. The
                 fields of the Dict are as follows:

                 - boxes [N, 4]: the predicted boxes in [x1, y1, x2, y2] format, with values \
                   between 0 and H and 0 and W
                 - labels [N]: the predicted labels for each image
                 - scores [N]: the scores or each prediction.
        """
        import torchvision  # lgtm [py/repeated-import]

        self._model.eval()

        # Apply preprocessing
        x, _ = self._apply_preprocessing(x, y=None, fit=False)

        transform = torchvision.transforms.Compose([torchvision.transforms.ToTensor()])
        image_tensor_list: List[np.ndarray] = list()

        if self.clip_values is not None:
            norm_factor = self.clip_values[1]
        else:
            norm_factor = 1.0
        for i in range(x.shape[0]):
            image_tensor_list.append(transform(x[i] / norm_factor).to(self._device))
        predictions = self._model(image_tensor_list)

        for i_prediction in range(len(predictions)):
            predictions[i_prediction]["boxes"] = predictions[i_prediction]["boxes"].detach().cpu().numpy()
            predictions[i_prediction]["labels"] = predictions[i_prediction]["labels"].detach().cpu().numpy()
            predictions[i_prediction]["scores"] = predictions[i_prediction]["scores"].detach().cpu().numpy()

        return predictions

    def fit(self, x: np.ndarray, y, batch_size: int = 128, nb_epochs: int = 20, **kwargs) -> None:
        raise NotImplementedError

    def get_activations(
        self, x: np.ndarray, layer: Union[int, str], batch_size: int, framework: bool = False
    ) -> np.ndarray:
        raise NotImplementedError

<<<<<<< HEAD
    def set_learning_phase(self, train: bool) -> None:
=======
    def compute_loss(self, x: np.ndarray, y: np.ndarray, **kwargs) -> np.ndarray:
        """
        Compute the loss of the neural network for samples `x`.

        :param x: Samples of shape (nb_samples, nb_features) or (nb_samples, nb_pixels_1, nb_pixels_2,
                  nb_channels) or (nb_samples, nb_channels, nb_pixels_1, nb_pixels_2).
        :param y: Target values (class labels) one-hot-encoded of shape `(nb_samples, nb_classes)` or indices
                  of shape `(nb_samples,)`.
        :return: Loss values.
        :rtype: Format as expected by the `model`
        """
>>>>>>> ab26b12c
        raise NotImplementedError<|MERGE_RESOLUTION|>--- conflicted
+++ resolved
@@ -322,9 +322,6 @@
     ) -> np.ndarray:
         raise NotImplementedError
 
-<<<<<<< HEAD
-    def set_learning_phase(self, train: bool) -> None:
-=======
     def compute_loss(self, x: np.ndarray, y: np.ndarray, **kwargs) -> np.ndarray:
         """
         Compute the loss of the neural network for samples `x`.
@@ -336,5 +333,4 @@
         :return: Loss values.
         :rtype: Format as expected by the `model`
         """
->>>>>>> ab26b12c
         raise NotImplementedError