# MIT License
#
# Copyright (C) IBM Corporation 2019
# Permission is hereby granted, free of charge, to any person obtaining a copy of this software and associated
# documentation files (the "Software"), to deal in the Software without restriction, including without limitation the
# rights to use, copy, modify, merge, publish, distribute, sublicense, and/or sell copies of the Software, and to permit
# persons to whom the Software is furnished to do so, subject to the following conditions:
#
# The above copyright notice and this permission notice shall be included in all copies or substantial portions of the
# Software.
#
# THE SOFTWARE IS PROVIDED "AS IS", WITHOUT WARRANTY OF ANY KIND, EXPRESS OR IMPLIED, INCLUDING BUT NOT LIMITED TO THE
# WARRANTIES OF MERCHANTABILITY, FITNESS FOR A PARTICULAR PURPOSE AND NONINFRINGEMENT. IN NO EVENT SHALL THE
# AUTHORS OR COPYRIGHT HOLDERS BE LIABLE FOR ANY CLAIM, DAMAGES OR OTHER LIABILITY, WHETHER IN AN ACTION OF CONTRACT,
# TORT OR OTHERWISE, ARISING FROM, OUT OF OR IN CONNECTION WITH THE SOFTWARE OR THE USE OR OTHER DEALINGS IN THE
# SOFTWARE.
"""
This module implements the Functionally Equivalent Extraction attack mainly following Jagielski et al, 2019.

This module contains en example application for MNIST which can be run as `python functionally_equivalent_extraction.py`
producing output like:

Target model - Test accuracy: 0.9259
Extracted model - Test accuracy: 0.9259
Extracted model - Test Fidelity: 0.9977

| Paper link: https://arxiv.org/abs/1909.01838
"""

import os
import logging

import numpy as np
from scipy.optimize import least_squares

from art.attacks.attack import ExtractionAttack
from art.classifiers import KerasClassifier, BlackBoxClassifier

NUMPY_DTYPE = np.float64

logger = logging.getLogger(__name__)


class FunctionallyEquivalentExtraction(ExtractionAttack):
    """
    This module implements the Functionally Equivalent Extraction attack for neural networks with two dense layers,
    ReLU activation at the first layer and logits output after the second layer.

    | Paper link: https://arxiv.org/abs/1909.01838
    """

    def __init__(self, classifier, num_neurons):
        """
        Create a `FunctionallyEquivalentExtraction` instance.

        :param classifier: A trained ART classifier.
        :type classifier: :class:`.Classifier`
        :param num_neurons: The number of neurons in the first dense layer.
        :type num_neurons: `int`
        """
        super().__init__(classifier)
        self.num_neurons = num_neurons
        self.num_classes = classifier.nb_classes()
        self.num_features = int(np.prod(classifier.input_shape))

        self.vector_u = np.random.normal(0, 1, (1, self.num_features)).astype(dtype=NUMPY_DTYPE)
        self.vector_v = np.random.normal(0, 1, (1, self.num_features)).astype(dtype=NUMPY_DTYPE)

        self.critical_points = list()

        self.w_0 = None  # Weight matrix of first dense layer
        self.b_0 = None  # Bias vector of first dense layer
        self.w_1 = None  # weight matrix of second dense layer
        self.b_1 = None  # Bias vector of second dense layer

    def extract(
        self,
        x,
        y=None,
        delta_0=0.05,
        fraction_true=0.3,
        rel_diff_slope=0.00001,
        rel_diff_value=0.000001,
        delta_init_value=0.1,
        delta_value_max=50,
        d2_min=0.0004,
        d_step=0.01,
        delta_sign=0.02,
        unit_vector_scale=10000,
        **kwargs
    ):
        """
        Extract the targeted model.

        :param x: Samples of input data of shape (num_samples, num_features).
        :type x: `np.ndarray`
        :param y: Correct labels or target labels for `x`, depending if the attack is targeted
               or not. This parameter is only used by some of the attacks.
        :type y: `np.ndarray`
        :param delta_0: Initial step size of binary search
        :type delta_0: `float`
        :param fraction_true: Fraction of output predictions that have to fulfill criteria for critical point
        :type fraction_true: `float`
        :param rel_diff_slope: Relative slope difference at critical points
        :type rel_diff_slope: `float`
        :param rel_diff_value: Relative value difference at critical points
        :type rel_diff_value: `float`
        :param delta_init_value: Initial delta of weight value search
        :type delta_init_value: `float`
        :param delta_value_max: Maximum delta  of weight value search
        :type delta_value_max: `float`
        :param d2_min: Minimum acceptable value of sum of absolute second derivatives
        :type d2_min: `float`
        :param d_step:  Step size of delta increase
        :type d_step: `float`
        :param delta_sign: Delta of weight sign search
        :type delta_sign: `float`
        :param unit_vector_scale: Multiplicative scale of the unit vector e_j.
        :type unit_vector_scale: `int`

        :return: ART BlackBoxClassifier of the extracted model.
        :rtype: :class:`.BlackBoxClassifier`
        """
        self._critical_point_search(
            delta_0=delta_0, fraction_true=fraction_true, rel_diff_slope=rel_diff_slope, rel_diff_value=rel_diff_value
        )
        self._weight_recovery(
            delta_init_value=delta_init_value,
            delta_value_max=delta_value_max,
            d2_min=d2_min,
            d_step=d_step,
            delta_sign=delta_sign,
        )
        self._sign_recovery(unit_vector_scale=unit_vector_scale)
        self._last_layer_extraction(x)

        def predict(x):
            """
            Predict extracted model.

            :param x: Samples of input data of shape (num_samples, num_features)
            :type x: `np.ndarray`

            :return: Predictions with the extracted model of shape (num_samples, num_classes)
            :rtype: `np.ndarray`
            """
            layer_0 = np.maximum(np.matmul(self.w_0.T, x.T) + self.b_0, 0.0)
            layer_1 = np.matmul(self.w_1.T, layer_0) + self.b_1
            return layer_1.T

<<<<<<< HEAD
        extracted_classifier = BlackBoxClassifier(
            predict,
            input_shape=self.classifier.input_shape,
            nb_classes=self.classifier.nb_classes(),
            clip_values=self.classifier.clip_values,
            defences=self.classifier.defences,
            preprocessing=self.classifier.preprocessing,
        )
=======
        extracted_classifier = BlackBoxClassifier(predict, input_shape=self.classifier.input_shape,
                                                  nb_classes=self.classifier.nb_classes(),
                                                  clip_values=self.classifier.clip_values,
                                                  preprocessing_defences=self.classifier.preprocessing_defences,
                                                  preprocessing=self.classifier.preprocessing)
>>>>>>> 92eadb5d

        return extracted_classifier

    def _o_l(self, x, e_j=None):
        """
        Predict the target model.

        :param x: Samples of input data of shape (num_samples, num_features)
        :type x: `np.ndarray`
        :param e_j: Additive delta vector of shape (1, num_features)
        :type e_j: `np.ndarray`
        :return: Prediction of the target model of shape (num_samples, num_classes)
        :rtype: `np.ndarray`
        """
        if e_j is not None:
            x = x + e_j
        return self.classifier.predict(x).astype(NUMPY_DTYPE)

    def _get_x(self, var_t):
        """
        Get input sample as function of multiplicative factor of random vector.

        :param var_t: Multiplicative factor of second random vector for critical point search
        :type var_t: `float`
        :return: Input sample of shape (1, num_features)
        :rtype: `np.ndarray`
        """
        return self.vector_u + var_t * self.vector_v

    def _critical_point_search(self, delta_0, fraction_true, rel_diff_slope, rel_diff_value):
        """
        Search for critical points.

        :param delta_0: Initial step size of binary search
        :type delta_0: `float`
        :param fraction_true: Fraction of output predictions that have to fulfill criteria for critical point
        :type fraction_true: `float`
        :param rel_diff_slope: Relative slope difference at critical points
        :type rel_diff_slope: `float`
        :param rel_diff_value: Relative value difference at critical points
        :type rel_diff_value: `float`
        """
        logger.info("Searching for critical points.")
        h_square = self.num_neurons * self.num_neurons

        t_current = -h_square
        while t_current < h_square:

            delta = delta_0
            found_critical_point = False

            while not found_critical_point:

                epsilon = delta / 10

                t_1 = t_current
                t_2 = t_current + delta

                x_1 = self._get_x(t_1)
                x_1_p = self._get_x(t_1 + epsilon)
                x_2 = self._get_x(t_2)
                x_2_m = self._get_x(t_2 - epsilon)

                m_1 = (self._o_l(x_1_p) - self._o_l(x_1)) / epsilon
                m_2 = (self._o_l(x_2) - self._o_l(x_2_m)) / epsilon

                y_1 = self._o_l(x_1)
                y_2 = self._o_l(x_2)

                if np.sum(np.abs((m_1 - m_2) / m_1) < rel_diff_slope) > fraction_true * self.num_classes:
                    t_current = t_2
                    break

                t_hat = t_1 + np.divide(y_2 - y_1 - (t_2 - t_1) * m_2, m_1 - m_2)
                y_hat = y_1 + m_1 * np.divide(y_2 - y_1 - (t_2 - t_1) * m_2, m_1 - m_2)

                t_mean = np.mean(t_hat[t_hat != -np.inf])

                x_mean = self._get_x(t_mean)
                x_mean_p = self._get_x(t_mean + epsilon)
                x_mean_m = self._get_x(t_mean - epsilon)

                y = self._o_l(x_mean)

                m_x_1 = (self._o_l(x_mean_p) - self._o_l(x_mean)) / epsilon
                m_x_2 = (self._o_l(x_mean) - self._o_l(x_mean_m)) / epsilon

                if (
                    np.sum(np.abs((y_hat - y) / y) < rel_diff_value) > fraction_true * self.num_classes
                    and t_1 < t_mean < t_2
                    and np.sum(np.abs((m_x_1 - m_x_2) / m_x_1) > rel_diff_slope) > fraction_true * self.num_classes
                ):
                    found_critical_point = True
                    self.critical_points.append(x_mean)
                    t_current = t_2
                else:
                    delta = delta / 2

        if len(self.critical_points) != self.num_neurons:
            raise AssertionError(
                "The number of critical points found ({}) does not equal the number of expected"
                "neurons in the first layer ({}).".format(len(self.critical_points), self.num_neurons)
            )

    def _weight_recovery(self, delta_init_value, delta_value_max, d2_min, d_step, delta_sign):
        """
        Recover the weights and biases of the first layer.

        :param delta_init_value: Initial delta of weight value search
        :type delta_init_value: `float`
        :param delta_value_max: Maximum delta  of weight value search
        :type delta_value_max: `float`
        :param d2_min: Minimum acceptable value of sum of absolute second derivatives
        :type d2_min: `float`
        :param d_step:  Step size of delta increase
        :type d_step: `float`
        :param delta_sign: Delta of weight sign search
        :type delta_sign: `float`
        """
        logger.info("Recovering weights of first layer.")

        # Absolute Value Recovery

        d2_ol_d2ej_xi = np.zeros((self.num_features, self.num_neurons), dtype=NUMPY_DTYPE)

        for i in range(self.num_neurons):
            for j in range(self.num_features):

                delta = delta_init_value
                e_j = np.zeros((1, self.num_features))
                d2_ol_d2ej_xi_ok = False

                while not d2_ol_d2ej_xi_ok:

                    e_j[0, j] = delta

                    d_ol_dej_xi_p_cej = (
                        self._o_l(self.critical_points[i], e_j=e_j) - self._o_l(self.critical_points[i])
                    ) / delta
                    d_ol_dej_xi_m_cej = (
                        self._o_l(self.critical_points[i]) - self._o_l(self.critical_points[i], e_j=-e_j)
                    ) / delta

                    d2_ol_d2ej_xi[j, i] = np.sum(np.abs(d_ol_dej_xi_p_cej - d_ol_dej_xi_m_cej)) / delta

                    if d2_ol_d2ej_xi[j, i] < d2_min and delta < delta_value_max:
                        delta = delta + d_step
                    else:
                        d2_ol_d2ej_xi_ok = True

        self.a0_pairwise_ratios = np.zeros((self.num_features, self.num_neurons), dtype=NUMPY_DTYPE)

        for i in range(self.num_neurons):
            for k in range(self.num_features):
                self.a0_pairwise_ratios[k, i] = d2_ol_d2ej_xi[0, i] / d2_ol_d2ej_xi[k, i]

        # Weight Sign Recovery

        for i in range(self.num_neurons):
            d2_ol_dejek_xi_0 = None
            for j in range(self.num_features):

                e_j = np.zeros((1, self.num_features), dtype=NUMPY_DTYPE)

                e_j[0, 0] += delta_sign
                e_j[0, j] += delta_sign

                d_ol_dejek_xi_p_cejek = (
                    self._o_l(self.critical_points[i], e_j=e_j) - self._o_l(self.critical_points[i])
                ) / delta_sign
                d_ol_dejek_xi_m_cejek = (
                    self._o_l(self.critical_points[i]) - self._o_l(self.critical_points[i], e_j=-e_j)
                ) / delta_sign

                d2_ol_dejek_xi = d_ol_dejek_xi_p_cejek - d_ol_dejek_xi_m_cejek

                if j == 0:
                    d2_ol_dejek_xi_0 = d2_ol_dejek_xi / 2.0

                co_p = np.sum(np.abs(d2_ol_dejek_xi_0 * (1 + 1 / self.a0_pairwise_ratios[j, i]) - d2_ol_dejek_xi))
                co_m = np.sum(np.abs(d2_ol_dejek_xi_0 * (1 - 1 / self.a0_pairwise_ratios[j, i]) - d2_ol_dejek_xi))

                if co_m < co_p * np.max(1 / self.a0_pairwise_ratios[:, i]):
                    self.a0_pairwise_ratios[j, i] *= -1

    def _sign_recovery(self, unit_vector_scale):
        """
        Recover the sign of weights in the first layer.

        :param unit_vector_scale: Multiplicative scale of the unit vector e_j.
        :type unit_vector_scale: `int`
        """
        logger.info("Recover sign of the weights of the first layer.")

        a0_pairwise_ratios_inverse = 1.0 / self.a0_pairwise_ratios

        self.b_0 = np.zeros((self.num_neurons, 1), dtype=NUMPY_DTYPE)

        for i in range(self.num_neurons):
            x_i = self.critical_points[i].flatten()
            self.b_0[i] = -np.matmul(a0_pairwise_ratios_inverse[:, i], x_i)

        z_0 = np.random.normal(0, 1, (self.num_features,)).astype(dtype=NUMPY_DTYPE)

        def f_z(z_i):
            return np.squeeze(np.matmul(a0_pairwise_ratios_inverse.T, np.expand_dims(z_i, axis=0).T) + self.b_0)

        result_z = least_squares(f_z, z_0)

        for i in range(self.num_neurons):

            e_i = np.zeros((self.num_neurons, 1), dtype=NUMPY_DTYPE)
            e_i[i, 0] = unit_vector_scale

            def f_v(v_i):
                # pylint: disable=W0640
                return np.squeeze(np.matmul(-a0_pairwise_ratios_inverse.T, np.expand_dims(v_i, axis=0).T) - e_i)

            v_0 = np.random.normal(0, 1, self.num_features)

            result_v_i = least_squares(f_v, v_0)

            value_p = np.sum(
                np.abs(
                    self._o_l(np.expand_dims(result_z.x, axis=0))
                    - (self._o_l(np.expand_dims(result_z.x + result_v_i.x, axis=0)))
                )
            )
            value_m = np.sum(
                np.abs(
                    self._o_l(np.expand_dims(result_z.x, axis=0))
                    - (self._o_l(np.expand_dims(result_z.x - result_v_i.x, axis=0)))
                )
            )

            if value_m < value_p:
                a0_pairwise_ratios_inverse[:, i] *= -1
                self.b_0[i, 0] *= -1

        self.w_0 = a0_pairwise_ratios_inverse

    def _last_layer_extraction(self, x):
        """
        Extract weights and biases of the second layer.

        :param x: Samples of input data of shape (num_samples, num_features).
        :type x: `np.ndarray`
        """
        logger.info("Extract second layer.")

        predictions = self._o_l(x)

        w_1_b_1_0 = np.random.normal(0, 1, ((self.num_neurons + 1) * self.num_classes)).astype(dtype=NUMPY_DTYPE)

        def f_w_1_b_1(w_1_b_1_i):
            layer_0 = np.maximum(np.matmul(self.w_0.T, x.T) + self.b_0, 0.0)

            w_1 = w_1_b_1_i[0 : self.num_neurons * self.num_classes].reshape(self.num_neurons, self.num_classes)
            b_1 = w_1_b_1_i[self.num_neurons * self.num_classes :].reshape(self.num_classes, 1)

            layer_1 = np.matmul(w_1.T, layer_0) + b_1

            return np.squeeze((layer_1.T - predictions).flatten())

        result_a1_b1 = least_squares(f_w_1_b_1, w_1_b_1_0)

        self.w_1 = result_a1_b1.x[0 : self.num_neurons * self.num_classes].reshape(self.num_neurons, self.num_classes)
        self.b_1 = result_a1_b1.x[self.num_neurons * self.num_classes :].reshape(self.num_classes, 1)


# pylint: disable=C0103, E0401
if __name__ == "__main__":
    import tensorflow as tf

    tf.compat.v1.disable_eager_execution()

    from tensorflow.keras.datasets import mnist
    from tensorflow.keras.models import Sequential
    from tensorflow.keras.layers import Dense

    np.random.seed(0)

    number_neurons = 16

    batch_size = 128
    number_classes = 10
    epochs = 10
    img_rows = 28
    img_cols = 28
    number_channels = 1

    (x_train, y_train), (x_test, y_test) = mnist.load_data()

    x_train = x_train.reshape(x_train.shape[0], img_rows, img_cols, number_channels)
    x_test = x_test.reshape(x_test.shape[0], img_rows, img_cols, number_channels)

    input_shape = (number_channels * img_rows * img_cols,)

    x_train = x_train.reshape((x_train.shape[0], number_channels * img_rows * img_cols)).astype("float64")
    x_test = x_test.reshape((x_test.shape[0], number_channels * img_rows * img_cols)).astype("float64")

    mean = np.mean(x_train)
    std = np.std(x_train)

    x_train = (x_train - mean) / std
    x_test = (x_test - mean) / std

    y_train = tf.keras.utils.to_categorical(y_train, number_classes)
    y_test = tf.keras.utils.to_categorical(y_test, number_classes)

    if os.path.isfile("./model.h5"):
        model = tf.keras.models.load_model("./model.h5")
    else:
        model = Sequential()
        model.add(Dense(number_neurons, activation="relu", input_shape=input_shape))
        model.add(Dense(number_classes, activation="linear"))

        model.compile(
            loss=tf.keras.losses.CategoricalCrossentropy(from_logits=True),
            optimizer=tf.keras.optimizers.Adam(learning_rate=0.0001,),
            metrics=["accuracy"],
        )

        model.fit(x_train, y_train, batch_size=batch_size, epochs=epochs, verbose=1, validation_data=(x_test, y_test))

        model.save("./model.h5")

    score_target = model.evaluate(x_test, y_test, verbose=0)

    target_classifier = KerasClassifier(model=model, use_logits=True, clip_values=(0, 1))

    fee = FunctionallyEquivalentExtraction(classifier=target_classifier, num_neurons=number_neurons)
    bbc = fee.extract(x_test[0:100])

    y_test_predicted_extracted = bbc.predict(x_test)
    y_test_predicted_target = target_classifier.predict(x_test)

    print("Target model - Test accuracy:", score_target[1])
    print(
        "Extracted model - Test accuracy:",
        np.sum(np.argmax(y_test_predicted_extracted, axis=1) == np.argmax(y_test, axis=1)) / y_test.shape[0],
    )
    print(
        "Extracted model - Test Fidelity:",
        np.sum(np.argmax(y_test_predicted_extracted, axis=1) == np.argmax(y_test_predicted_target, axis=1))
        / y_test_predicted_target.shape[0],
    )<|MERGE_RESOLUTION|>--- conflicted
+++ resolved
@@ -148,22 +148,11 @@
             layer_1 = np.matmul(self.w_1.T, layer_0) + self.b_1
             return layer_1.T
 
-<<<<<<< HEAD
-        extracted_classifier = BlackBoxClassifier(
-            predict,
-            input_shape=self.classifier.input_shape,
-            nb_classes=self.classifier.nb_classes(),
-            clip_values=self.classifier.clip_values,
-            defences=self.classifier.defences,
-            preprocessing=self.classifier.preprocessing,
-        )
-=======
         extracted_classifier = BlackBoxClassifier(predict, input_shape=self.classifier.input_shape,
                                                   nb_classes=self.classifier.nb_classes(),
                                                   clip_values=self.classifier.clip_values,
                                                   preprocessing_defences=self.classifier.preprocessing_defences,
                                                   preprocessing=self.classifier.preprocessing)
->>>>>>> 92eadb5d
 
         return extracted_classifier
 
