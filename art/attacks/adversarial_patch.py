# MIT License
#
# Copyright (C) IBM Corporation 2018
#
# Permission is hereby granted, free of charge, to any person obtaining a copy of this software and associated
# documentation files (the "Software"), to deal in the Software without restriction, including without limitation the
# rights to use, copy, modify, merge, publish, distribute, sublicense, and/or sell copies of the Software, and to permit
# persons to whom the Software is furnished to do so, subject to the following conditions:
#
# The above copyright notice and this permission notice shall be included in all copies or substantial portions of the
# Software.
#
# THE SOFTWARE IS PROVIDED "AS IS", WITHOUT WARRANTY OF ANY KIND, EXPRESS OR IMPLIED, INCLUDING BUT NOT LIMITED TO THE
# WARRANTIES OF MERCHANTABILITY, FITNESS FOR A PARTICULAR PURPOSE AND NONINFRINGEMENT. IN NO EVENT SHALL THE
# AUTHORS OR COPYRIGHT HOLDERS BE LIABLE FOR ANY CLAIM, DAMAGES OR OTHER LIABILITY, WHETHER IN AN ACTION OF CONTRACT,
# TORT OR OTHERWISE, ARISING FROM, OUT OF OR IN CONNECTION WITH THE SOFTWARE OR THE USE OR OTHER DEALINGS IN THE
# SOFTWARE.
"""
This module implements the adversarial patch attack `AdversarialPatch`. This attack generates an adversarial patch that
can be printed into the physical world with a common printer. The patch can be used to fool image classifiers.

| Paper link: https://arxiv.org/abs/1712.09665
"""
from __future__ import absolute_import, division, print_function, unicode_literals

import logging
import random
import numpy as np
from scipy.ndimage import rotate, shift, zoom

from art.classifiers.classifier import ClassifierNeuralNetwork, ClassifierGradients
from art.attacks.attack import Attack
from art.utils import check_and_transform_label_format

logger = logging.getLogger(__name__)


class AdversarialPatch(Attack):
    """
    Implementation of the adversarial patch attack.

    | Paper link: https://arxiv.org/abs/1712.09665
    """

    attack_params = Attack.attack_params + ["target", "rotation_max", "scale_min", "scale_max", "learning_rate",
                                            "max_iter", "batch_size", "clip_patch"]

    def __init__(self, classifier, target=0, rotation_max=22.5, scale_min=0.1, scale_max=1.0, learning_rate=5.0,
                 max_iter=500, clip_patch=None, batch_size=16):
        """
        Create an instance of the :class:`.AdversarialPatch`.

        :param classifier: A trained classifier.
        :type classifier: :class:`.Classifier`
        :param target: The target label for the created patch.
        :type target: `int`
        :param rotation_max: The maximum rotation applied to random patches. The value is expected to be in the
               range `[0, 180]`.
        :type rotation_max: `float`
        :param scale_min: The minimum scaling applied to random patches. The value should be in the range `[0, 1]`,
               but less than `scale_max`.
        :type scale_min: `float`
        :param scale_max: The maximum scaling applied to random patches. The value should be in the range `[0, 1]`, but
               larger than `scale_min.`
        :type scale_max: `float`
        :param learning_rate: The learning rate of the optimization.
        :type learning_rate: `float`
        :param max_iter: The number of optimization steps.
        :type max_iter: `int`
        :param clip_patch: The minimum and maximum values for each channel
        :type clip_patch: [(float, float), (float, float), (float, float)]
        :param batch_size: The size of the training batch.
        :type batch_size: `int`
        """
        super(AdversarialPatch, self).__init__(classifier=classifier)
        if not isinstance(classifier, ClassifierNeuralNetwork) or not isinstance(classifier, ClassifierGradients):
            raise (TypeError('For `' + self.__class__.__name__ + '` classifier must be an instance of '
                             '`art.classifiers.classifier.ClassifierNeuralNetwork` and '
                             '`art.classifiers.classifier.ClassifierGradients`, the provided classifier is instance of '
                             + str(classifier.__class__.__bases__) + '.'))

        kwargs = {"target": target,
                  "rotation_max": rotation_max,
                  "scale_min": scale_min,
                  "scale_max": scale_max,
                  "learning_rate": learning_rate,
                  "max_iter": max_iter,
                  "batch_size": batch_size,
                  "clip_patch": clip_patch
                  }
        self.set_params(**kwargs)
        self.patch = None

    def generate(self, x, y=None, **kwargs):
        """
        Generate adversarial samples and return them in an array.

        :param x: An array with the original inputs. `x` is expected to have spatial dimensions.
        :type x: `np.ndarray`
        :param y: An array with the original labels to be predicted.
        :type y: `np.ndarray`
        :return: An array holding the adversarial patch.
        :rtype: `np.ndarray`
        """
        logger.info('Creating adversarial patch.')

        if len(x.shape) == 2:
            raise ValueError('Feature vectors detected. The adversarial patch can only be applied to data with spatial '
                             'dimensions.')

        self.patch = (np.random.standard_normal(size=self.classifier.input_shape)) * 20.0

<<<<<<< HEAD
        y_target = check_and_transform_label_format(labels=np.broadcast_to(np.array(self.target), x.shape[0]),
                                                    nb_classes=self.classifier.nb_classes)
=======
        y_target = to_categorical(np.broadcast_to(np.array(self.target), x.shape[0]), self.classifier.nb_classes())
>>>>>>> ded98e23

        for i_step in range(self.max_iter):
            if i_step == 0 or (i_step + 1) % 100 == 0:
                logger.info('Training Step: %i', i_step + 1)

            if self.clip_patch is not None:
                for i_channel, (a_min, a_max) in enumerate(self.clip_patch):
                    self.patch[:, :, i_channel] = np.clip(self.patch[:, :, i_channel], a_min=a_min, a_max=a_max)

            patched_images, patch_mask_transformed, transforms = self._augment_images_with_random_patch(x, self.patch)

            num_batches = int(x.shape[0] / self.batch_size)
            patch_gradients = np.zeros_like(self.patch)

            for i_batch in range(num_batches):
                i_batch_start = i_batch * self.batch_size
                i_batch_end = (i_batch + 1) * self.batch_size

                gradients = self.classifier.loss_gradient(patched_images[i_batch_start:i_batch_end],
                                                          y_target[i_batch_start:i_batch_end])

                for i_image in range(self.batch_size):
                    patch_gradients_i = self._reverse_transformation(gradients[i_image, :, :, :],
                                                                     patch_mask_transformed[i_image, :, :, :],
                                                                     transforms[i_image])
                    patch_gradients += patch_gradients_i

            patch_gradients = patch_gradients / (num_batches * self.batch_size)
            self.patch -= patch_gradients * self.learning_rate

        return self.patch, self._get_circular_patch_mask()

    def apply_patch(self, x, scale):
        """
        A function to apply the learned adversarial patch to images.

        :param x: Instances to apply randomly transformed patch.
        :type x: `np.ndarray`
        :param scale: Scale of the applied patch in relation to the classifier input shape.
        :type scale: `float`
        :return: The patched instances.
        :rtype: `np.ndarray`
        """
        patched_x, _, _ = self._augment_images_with_random_patch(x, self.patch, scale)
        return patched_x

    def set_params(self, **kwargs):
        """
        Take in a dictionary of parameters and applies attack-specific checks before saving them as attributes.

        :param target: The target label.
        :type target: `int`
        :param rotation_max: The maximum rotation applied to random patches. The value is expected to be in the
               range `[0, 180]`.
        :type rotation_max: `float`
        :param scale_min: The minimum scaling applied to random patches. The value should be in the range `[0, 1]`,
               but less than `scale_max`.
        :type scale_min: `float`
        :param scale_max: The maximum scaling applied to random patches. The value should be in the range `[0, 1]`,
               but greater than `scale_min`.
        :type scale_max: `float`
        :param learning_rate: The learning rate of the optimization.
        :type learning_rate: `float`
        :param max_iter: The number of optimization steps.
        :type max_iter: `int`
        :param clip_batch: The minimum and maximum values for each channel
        :type clip_patch: [(float, float), (float, float), (float, float)]
        :param batch_size: The size of the training batch.
        :type batch_size: `int`
        """
        super(AdversarialPatch, self).set_params(**kwargs)

        if not isinstance(self.target, (int, np.int)):
            raise ValueError("The target labels must be of type np.ndarray.")

        if not isinstance(self.rotation_max, (float, int)):
            raise ValueError("The maximum rotation of the random patches must be of type float.")
        if self.rotation_max < 0 or self.rotation_max > 180.0:
            raise ValueError("The maximum rotation of the random patches must be between 0 and 180 degrees.")

        if not isinstance(self.scale_min, float):
            raise ValueError("The minimum scale of the random patched must be of type float.")
        if self.scale_min < 0 or self.scale_min >= self.scale_max:
            raise ValueError(
                "The minimum scale of the random patched must be greater than 0 and less than the maximum scaling.")

        if not isinstance(self.scale_max, float):
            raise ValueError("The maximum scale of the random patched must be of type float.")
        if self.scale_max > 1:
            raise ValueError("The maximum scale of the random patched must not be greater than 1.")

        if not isinstance(self.learning_rate, float):
            raise ValueError("The learning rate must be of type float.")
        if not self.learning_rate > 0.0:
            raise ValueError("The learning rate must be greater than 0.0.")

        if not isinstance(self.max_iter, int):
            raise ValueError("The number of optimization steps must be of type int.")
        if not self.max_iter > 0:
            raise ValueError("The number of optimization steps must be greater than 0.")

        if not isinstance(self.batch_size, int):
            raise ValueError("The batch size must be of type int.")
        if not self.batch_size > 0:
            raise ValueError("The batch size must be greater than 0.")

        return True

    def _get_circular_patch_mask(self, sharpness=40):
        """
        Return a circular patch mask
        """
        diameter = self.classifier.input_shape[1]
        x = np.linspace(-1, 1, diameter)
        y = np.linspace(-1, 1, diameter)
        x_grid, y_grid = np.meshgrid(x, y, sparse=True)
        z_grid = (x_grid ** 2 + y_grid ** 2) ** sharpness

        mask = 1 - np.clip(z_grid, -1, 1)

        pad_1 = int((self.classifier.input_shape[1] - mask.shape[1]) / 2)
        pad_2 = int(self.classifier.input_shape[1] - pad_1 - mask.shape[1])
        mask = np.pad(mask, pad_width=(pad_1, pad_2), mode='constant', constant_values=(0, 0))

        axis = self.classifier.channel_index - 1
        mask = np.expand_dims(mask, axis=axis)
        mask = np.broadcast_to(mask, self.classifier.input_shape).astype(np.float32)
        return mask

    def _augment_images_with_random_patch(self, images, patch, scale=None):
        """
        Augment images with randomly rotated, shifted and scaled patch.
        """
        transformations = list()
        patched_images = list()
        patch_mask_transformed_list = list()

        for i_image in range(images.shape[0]):
            patch_transformed, patch_mask_transformed, transformation = self._random_transformation(patch, scale)

            inverted_patch_mask_transformed = (1 - patch_mask_transformed)

            patched_image = images[i_image, :, :, :] * inverted_patch_mask_transformed \
                + patch_transformed * patch_mask_transformed
            patched_image = np.expand_dims(patched_image, axis=0)
            patched_images.append(patched_image)

            patch_mask_transformed = np.expand_dims(patch_mask_transformed, axis=0)
            patch_mask_transformed_list.append(patch_mask_transformed)
            transformations.append(transformation)

        patched_images = np.concatenate(patched_images, axis=0)
        patch_mask_transformed_np = np.concatenate(patch_mask_transformed_list, axis=0)

        return patched_images, patch_mask_transformed_np, transformations

    def _rotate(self, x, angle):
        axes = None
        if self.classifier.channel_index == 3:
            axes = (0, 1)
        elif self.classifier.channel_index == 1:
            axes = (1, 2)
        return rotate(x, angle=angle, reshape=False, axes=axes, order=1)

    def _scale(self, x, scale, shape):
        zooms = None
        if self.classifier.channel_index == 3:
            zooms = (scale, scale, 1.0)
        elif self.classifier.channel_index == 1:
            zooms = (1.0, scale, scale)
        x = zoom(x, zoom=zooms, order=1)

        if x.shape[1] <= self.classifier.input_shape[1]:
            pad_1 = int((shape - x.shape[1]) / 2)
            pad_2 = int(shape - pad_1 - x.shape[1])
            if self.classifier.channel_index == 3:
                pad_width = ((pad_1, pad_2), (pad_1, pad_2), (0, 0))
            elif self.classifier.channel_index == 1:
                pad_width = ((0, 0), (pad_1, pad_2), (pad_1, pad_2))
            else:
                pad_width = None
            x = np.pad(x, pad_width=pad_width, mode='constant', constant_values=(0, 0))
        else:
            center = int(x.shape[1] / 2)
            patch_hw_1 = int(self.classifier.input_shape[1] / 2)
            patch_hw_2 = self.classifier.input_shape[1] - patch_hw_1
            if self.classifier.channel_index == 3:
                x = x[center - patch_hw_1:center + patch_hw_2, center - patch_hw_1:center + patch_hw_2, :]
            elif self.classifier.channel_index == 1:
                x = x[:, center - patch_hw_1:center + patch_hw_2, center - patch_hw_1:center + patch_hw_2]
            else:
                x = None

        return x

    def _shift(self, x, shift_1, shift_2):
        shift_xy = None
        if self.classifier.channel_index == 3:
            shift_xy = (shift_1, shift_2, 0)
        elif self.classifier.channel_index == 1:
            shift_xy = (0, shift_1, shift_2)
        x = shift(x, shift=shift_xy, order=1)
        return x, shift_1, shift_2

    def _random_transformation(self, patch, scale):

        patch_mask = self._get_circular_patch_mask()

        transformation = dict()
        shape = patch_mask.shape[1]

        # rotate
        angle = random.uniform(-self.rotation_max, self.rotation_max)
        transformation['rotate'] = angle
        patch = self._rotate(patch, angle)
        patch_mask = self._rotate(patch_mask, angle)

        # scale
        if scale is None:
            scale = random.uniform(self.scale_min, self.scale_max)
        patch = self._scale(patch, scale, shape)
        patch_mask = self._scale(patch_mask, scale, shape)
        transformation['scale'] = scale

        # shift
        shift_max = (self.classifier.input_shape[1] * (1. - scale)) / 2.0
        if shift_max > 0:
            shift_1 = random.uniform(-shift_max, shift_max)
            shift_2 = random.uniform(-shift_max, shift_max)
            patch, _, _ = self._shift(patch, shift_1, shift_2)
            patch_mask, shift_1, shift_2 = self._shift(patch_mask, shift_1, shift_2)
            transformation['shift_1'] = shift_1
            transformation['shift_2'] = shift_2
        else:
            transformation['shift'] = (0, 0, 0)

        return patch, patch_mask, transformation

    def _reverse_transformation(self, gradients, patch_mask_transformed, transformation):
        shape = gradients.shape[1]
        gradients = gradients * patch_mask_transformed

        # shift
        shift_1 = transformation['shift_1']
        shift_2 = transformation['shift_2']
        gradients, _, _ = self._shift(gradients, -shift_1, -shift_2)

        # scale
        scale = transformation['scale']
        gradients = self._scale(gradients, 1.0 / scale, shape)

        # rotate
        angle = transformation['rotate']
        gradients = self._rotate(gradients, -angle)
        return gradients<|MERGE_RESOLUTION|>--- conflicted
+++ resolved
@@ -110,12 +110,8 @@
 
         self.patch = (np.random.standard_normal(size=self.classifier.input_shape)) * 20.0
 
-<<<<<<< HEAD
         y_target = check_and_transform_label_format(labels=np.broadcast_to(np.array(self.target), x.shape[0]),
-                                                    nb_classes=self.classifier.nb_classes)
-=======
-        y_target = to_categorical(np.broadcast_to(np.array(self.target), x.shape[0]), self.classifier.nb_classes())
->>>>>>> ded98e23
+                                                    nb_classes=self.classifier.nb_classes())
 
         for i_step in range(self.max_iter):
             if i_step == 0 or (i_step + 1) % 100 == 0:
