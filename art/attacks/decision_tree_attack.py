# MIT License
#
# Copyright (C) IBM Corporation 2018
#
# Permission is hereby granted, free of charge, to any person obtaining a copy of this software and associated
# documentation files (the "Software"), to deal in the Software without restriction, including without limitation the
# rights to use, copy, modify, merge, publish, distribute, sublicense, and/or sell copies of the Software, and to permit
# persons to whom the Software is furnished to do so, subject to the following conditions:
#
# The above copyright notice and this permission notice shall be included in all copies or substantial portions of the
# Software.
#
# THE SOFTWARE IS PROVIDED "AS IS", WITHOUT WARRANTY OF ANY KIND, EXPRESS OR IMPLIED, INCLUDING BUT NOT LIMITED TO THE
# WARRANTIES OF MERCHANTABILITY, FITNESS FOR A PARTICULAR PURPOSE AND NONINFRINGEMENT. IN NO EVENT SHALL THE
# AUTHORS OR COPYRIGHT HOLDERS BE LIABLE FOR ANY CLAIM, DAMAGES OR OTHER LIABILITY, WHETHER IN AN ACTION OF CONTRACT,
# TORT OR OTHERWISE, ARISING FROM, OUT OF OR IN CONNECTION WITH THE SOFTWARE OR THE USE OR OTHER DEALINGS IN THE
# SOFTWARE.
"""
This module implements attacks on Decision Trees.
"""
from __future__ import absolute_import, division, print_function, unicode_literals

import logging

import numpy as np

from art.attacks.attack import Attack
from art.classifiers.scikitlearn import ScikitlearnDecisionTreeClassifier

logger = logging.getLogger(__name__)


class DecisionTreeAttack(Attack):
    """
<<<<<<< HEAD
    Close implementation of Papernot's attack on decision trees following Algorithm 2 and communication
    with the authors.
=======
    Close implementation of Papernot's attack on decision trees following Algorithm 2 and communication with the
    authors.
>>>>>>> 64de6263
    Paper link: https://arxiv.org/pdf/1605.07277.pdf
    """
    attack_params = ['classifier', 'offset']

    def __init__(self, classifier, offset=0.001):
        """
        :param classifier: A trained model of type scikit decision tree.
        :type classifier: :class:`.Classifier.ScikitlearnDecisionTreeClassifier`
        :param offset: How much the value is pushed away from tree's threshold
        :type classifier: :float:
        """
        super(DecisionTreeAttack, self).__init__(classifier)
        self.classifier = classifier
        if not isinstance(classifier, ScikitlearnDecisionTreeClassifier):
            raise TypeError('Model must be a decision tree model!')
        self.offset = offset

    def _df_subtree(self, position, original_class, target=None):
        """
        Search a decision tree for a mis-classifying instance.

        :param position: An array with the original inputs to be attacked.
        :type position: `int`
        :param original_class: original label for the instances we are searching mis-classification for.
        :type original_class: `int`
        :param target: If the provided, specifies which output the leaf has to have to be accepted.
        :type target: `int`
        :return: An array specifying the path to the leaf where the classification is either != original class or
                 ==target class if provided.
        :rtype: `list`
        """
        # base case, we're at a leaf
        if self.classifier.get_left_child(position) == self.classifier.get_right_child(position):
            if target is None:  # untargeted case
                if self.classifier.get_classes_at_node(position) != original_class:
                    path = [position]
                else:
                    path = [-1]
            else:  # targeted case
                if self.classifier.get_classes_at_node(position) == target:
                    path = [position]
                else:
                    path = [-1]
        else:  # go deeper, depths first
            res = self._df_subtree(self.classifier.get_left_child(position), original_class, target)
            if res[0] == -1:
                # no result, try right subtree
                res = self._df_subtree(self.classifier.get_right_child(position), original_class, target)
                if res[0] == -1:
                    # no desired result
                    path = [-1]
                else:
                    res.append(position)
                    path = res
            else:
                # done, it is returning a path
                res.append(position)
                path = res

        return path

    def generate(self, x, y=None, **kwargs):
        """
        Generate adversarial examples and return them as an array. This method should be overridden by all concrete
        attack implementations.

        :param x: An array with the original inputs to be attacked.
        :type x: `np.ndarray`
        :param y: Correct labels or target labels for `x`, depending if the attack is targeted
               or not. This parameter is only used by some of the attacks.
        :type y: `np.ndarray`
        :return: An array holding the adversarial examples.
        :rtype: `np.ndarray`
        """
        x = x.copy()
        if y is not None:
            assert np.shape(y)[0] == np.shape(x)[0]
            if len(np.shape(y)) > 1:
                y = np.argmax(y)
        for index in range(np.shape(x)[0]):
            path = self.classifier.get_decision_path(x[index])
            legitimate_class = np.argmax(self.classifier.predict(x[index].reshape(1, -1)))
            position = -2
            adv_path = [-1]
            ancestor = path[position]
            while np.abs(position) < (len(path) - 1) or adv_path[0] == -1:
                ancestor = path[position]
                current_child = path[position + 1]
                # search in right subtree
                if current_child == self.classifier.get_left_child(ancestor):
                    if y is None:
                        adv_path = self._df_subtree(self.classifier.get_right_child(ancestor), legitimate_class)
                    else:
                        adv_path = self._df_subtree(self.classifier.get_right_child(ancestor), legitimate_class,
                                                    y[index])
                else:  # search in left subtree
                    if y is None:
                        adv_path = self._df_subtree(self.classifier.get_left_child(ancestor), legitimate_class)
                    else:
                        adv_path = self._df_subtree(self.classifier.get_left_child(ancestor), legitimate_class,
                                                    y[index])
                position = position - 1  # we are going the decision path upwards
            adv_path.append(ancestor)
            # we figured out which is the way to the target, now perturb
            # first one is leaf-> no threshold, cannot be perturbed
            for i in range(1, 1 + len(adv_path[1:])):
                go_for = adv_path[i - 1]
                threshold = self.classifier.get_threshold_at_node(adv_path[i])
                feature = self.classifier.get_feature_at_node(adv_path[i])
                # only perturb if the feature is actually wrong
                if x[index][feature] > threshold and go_for == self.classifier.get_left_child(adv_path[i]):
                    x[index][feature] = threshold - self.offset
                elif x[index][feature] <= threshold and go_for == self.classifier.get_right_child(adv_path[i]):
                    x[index][feature] = threshold + self.offset
        return x

    def set_params(self, **kwargs):
        """
        Take in a dictionary of parameters and apply attack-specific checks before saving them as attributes.

        :param kwargs: a dictionary of attack-specific parameters
        :type kwargs: `dict`
        :return: `True` when parsing was successful
        """
        super(DecisionTreeAttack, self).set_params(**kwargs)

        if self.offset <= 0:
            raise ValueError("The offset parameter must be strictly positive.")<|MERGE_RESOLUTION|>--- conflicted
+++ resolved
@@ -32,13 +32,8 @@
 
 class DecisionTreeAttack(Attack):
     """
-<<<<<<< HEAD
-    Close implementation of Papernot's attack on decision trees following Algorithm 2 and communication
-    with the authors.
-=======
     Close implementation of Papernot's attack on decision trees following Algorithm 2 and communication with the
     authors.
->>>>>>> 64de6263
     Paper link: https://arxiv.org/pdf/1605.07277.pdf
     """
     attack_params = ['classifier', 'offset']
