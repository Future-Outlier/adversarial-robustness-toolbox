--- conflicted
+++ resolved
@@ -140,50 +140,24 @@
         # Initialize some internal variables
         self._init_size = 32
         if self.abort_early:
-            self._early_stop_iters = (
-                self.max_iter // 10 if self.max_iter >= 10 else self.max_iter
-            )
+            self._early_stop_iters = self.max_iter // 10 if self.max_iter >= 10 else self.max_iter
         self.nb_parallel = nb_parallel
 
         # Initialize noise variable to zero
         if self.input_is_feature_vector:
             self.use_resize = False
             self.use_importance = False
-            logger.info(
-                "Disable resizing and importance sampling because feature vector input has been detected."
-            )
+            logger.info("Disable resizing and importance sampling because feature vector input has been detected.")
 
         if self.use_resize:
-<<<<<<< HEAD
-            if self.estimator.channel_index == 3:
-                dims = (
-                    batch_size,
-                    self._init_size,
-                    self._init_size,
-                    self.estimator.input_shape[-1],
-                )
-            elif self.estimator.channel_index == 1:
-                dims = (
-                    batch_size,
-                    self.estimator.input_shape[0],
-                    self._init_size,
-                    self._init_size,
-                )
-=======
             if not self.estimator.channels_first:
                 dims = (batch_size, self._init_size, self._init_size, self.estimator.input_shape[-1])
-            elif self.estimator.channels_first:
+            else:
                 dims = (batch_size, self.estimator.input_shape[0], self._init_size, self._init_size)
->>>>>>> d918f53c
             self._current_noise = np.zeros(dims, dtype=ART_NUMPY_DTYPE)
         else:
-            self._current_noise = np.zeros(
-                (batch_size,) + self.estimator.input_shape, dtype=ART_NUMPY_DTYPE
-            )
-        self._sample_prob = (
-            np.ones(self._current_noise.size, dtype=ART_NUMPY_DTYPE)
-            / self._current_noise.size
-        )
+            self._current_noise = np.zeros((batch_size,) + self.estimator.input_shape, dtype=ART_NUMPY_DTYPE)
+        self._sample_prob = np.ones(self._current_noise.size, dtype=ART_NUMPY_DTYPE) / self._current_noise.size
 
         self.adam_mean = None
         self.adam_var = None
@@ -203,17 +177,11 @@
         """
         l2dist = np.sum(np.square(x - x_adv).reshape(x_adv.shape[0], -1), axis=1)
         ratios = [1.0] + [
-            int(new_size) / int(old_size)
-            for new_size, old_size in zip(self.estimator.input_shape, x.shape[1:])
+            int(new_size) / int(old_size) for new_size, old_size in zip(self.estimator.input_shape, x.shape[1:])
         ]
-        preds = self.estimator.predict(
-            np.array(zoom(x_adv, zoom=ratios)), batch_size=self.batch_size
-        )
+        preds = self.estimator.predict(np.array(zoom(x_adv, zoom=ratios)), batch_size=self.batch_size)
         z_target = np.sum(preds * target, axis=1)
-        z_other = np.max(
-            preds * (1 - target) + (np.min(preds, axis=1) - 1)[:, np.newaxis] * target,
-            axis=1,
-        )
+        z_other = np.max(preds * (1 - target) + (np.min(preds, axis=1) - 1)[:, np.newaxis] * target, axis=1,)
 
         if self.targeted:
             # If targeted, optimize for making the target class most likely
@@ -224,9 +192,7 @@
 
         return preds, l2dist, c_weight * loss + l2dist
 
-    def generate(
-        self, x: np.ndarray, y: Optional[np.ndarray] = None, **kwargs
-    ) -> np.ndarray:
+    def generate(self, x: np.ndarray, y: Optional[np.ndarray] = None, **kwargs) -> np.ndarray:
         """
         Generate adversarial samples and return them in an array.
 
@@ -239,15 +205,11 @@
 
         # Check that `y` is provided for targeted attacks
         if self.targeted and y is None:
-            raise ValueError(
-                "Target labels `y` need to be provided for a targeted attack."
-            )
+            raise ValueError("Target labels `y` need to be provided for a targeted attack.")
 
         # No labels provided, use model prediction as correct class
         if y is None:
-            y = get_labels_np_array(
-                self.estimator.predict(x, batch_size=self.batch_size)
-            )
+            y = get_labels_np_array(self.estimator.predict(x, batch_size=self.batch_size))
 
         # Compute adversarial examples with implicit batching
         nb_batches = int(np.ceil(x.shape[0] / float(self.batch_size)))
@@ -266,20 +228,14 @@
         x_adv = np.vstack(x_adv)
 
         # Apply clip
-        if (
-            hasattr(self.estimator, "clip_values")
-            and self.estimator.clip_values is not None
-        ):
+        if hasattr(self.estimator, "clip_values") and self.estimator.clip_values is not None:
             clip_min, clip_max = self.estimator.clip_values
             np.clip(x_adv, clip_min, clip_max, out=x_adv)
 
         # Log success rate of the ZOO attack
         logger.info(
             "Success rate of ZOO attack: %.2f%%",
-            100
-            * compute_success(
-                self.estimator, x, y, x_adv, self.targeted, batch_size=self.batch_size
-            ),
+            100 * compute_success(self.estimator, x, y, x_adv, self.targeted, batch_size=self.batch_size),
         )
 
         return x_adv
@@ -304,21 +260,14 @@
         # Start with a binary search
         for bss in range(self.binary_search_steps):
             logger.debug(
-                "Binary search step %i out of %i (c_mean==%f)",
-                bss,
-                self.binary_search_steps,
-                np.mean(c_current),
+                "Binary search step %i out of %i (c_mean==%f)", bss, self.binary_search_steps, np.mean(c_current),
             )
 
             # Run with 1 specific binary search step
-            best_dist, best_label, best_attack = self._generate_bss(
-                x_batch, y_batch, c_current
-            )
+            best_dist, best_label, best_attack = self._generate_bss(x_batch, y_batch, c_current)
 
             # Update best results so far
-            o_best_attack[best_dist < o_best_dist] = best_attack[
-                best_dist < o_best_dist
-            ]
+            o_best_attack[best_dist < o_best_dist] = best_attack[best_dist < o_best_dist]
             o_best_dist[best_dist < o_best_dist] = best_dist[best_dist < o_best_dist]
 
             # Adjust the constant as needed
@@ -352,8 +301,7 @@
             return object1 == object2 if self.targeted else object1 != object2
 
         comparison = [
-            compare(best_label[i], np.argmax(y_batch[i])) and best_label[i] != -np.inf
-            for i in range(len(c_batch))
+            compare(best_label[i], np.argmax(y_batch[i])) and best_label[i] != -np.inf for i in range(len(c_batch))
         ]
         for i, comp in enumerate(comparison):
             if comp:
@@ -364,11 +312,7 @@
             else:
                 # Failure attack
                 c_lower_bound[i] = max(c_lower_bound[i], c_batch[i])
-                c_batch[i] = (
-                    (c_lower_bound[i] + c_upper_bound[i]) / 2
-                    if c_upper_bound[i] < 1e9
-                    else c_batch[i] * 10
-                )
+                c_batch[i] = (c_lower_bound[i] + c_upper_bound[i]) / 2 if c_upper_bound[i] < 1e9 else c_batch[i] * 10
 
         return c_batch, c_lower_bound, c_upper_bound
 
@@ -441,9 +385,7 @@
             preds, l2dist, loss = self._loss(x_orig, x_adv, y_batch, c_batch)
 
             # Reset Adam if a valid example has been found to avoid overshoot
-            mask_fine_tune = (
-                (~fine_tuning) & (loss == l2dist) & (prev_loss != prev_l2dist)
-            )
+            mask_fine_tune = (~fine_tuning) & (loss == l2dist) & (prev_loss != prev_l2dist)
             fine_tuning[mask_fine_tune] = True
             self._reset_adam(
                 self.adam_mean.size, np.repeat(mask_fine_tune, x_adv[0].size)  # type: ignore
@@ -470,34 +412,20 @@
             if not self.estimator.channels_first:
                 best_attack = zoom(
                     best_attack,
-                    [
-                        1,
-                        int(x_batch.shape[1]) / best_attack.shape[1],
-                        int(x_batch.shape[2]) / best_attack.shape[2],
-                        1,
-                    ],
+                    [1, int(x_batch.shape[1]) / best_attack.shape[1], int(x_batch.shape[2]) / best_attack.shape[2], 1,],
                 )
-            elif self.estimator.channels_first:
+            else:
                 best_attack = zoom(
                     best_attack,
-                    [
-                        1,
-                        1,
-                        int(x_batch.shape[2]) / best_attack.shape[2],
-                        int(x_batch.shape[2]) / best_attack.shape[3],
-                    ],
+                    [1, 1, int(x_batch.shape[2]) / best_attack.shape[2], int(x_batch.shape[2]) / best_attack.shape[3],],
                 )
 
         return best_dist, best_label, best_attack
 
-    def _optimizer(
-        self, x: np.ndarray, targets: np.ndarray, c_batch: float
-    ) -> np.ndarray:
+    def _optimizer(self, x: np.ndarray, targets: np.ndarray, c_batch: float) -> np.ndarray:
         # Variation of input for computing loss, same as in original implementation
         coord_batch = np.repeat(self._current_noise, 2 * self.nb_parallel, axis=0)
-        coord_batch = coord_batch.reshape(
-            2 * self.nb_parallel * self._current_noise.shape[0], -1
-        )
+        coord_batch = coord_batch.reshape(2 * self.nb_parallel * self._current_noise.shape[0], -1)
 
         # Sample indices to prioritize for optimization
         if self.use_importance and np.unique(self._sample_prob).size != 1:
@@ -513,9 +441,7 @@
         else:
             indices = (
                 np.random.choice(
-                    coord_batch.shape[-1] * x.shape[0],
-                    self.nb_parallel * self._current_noise.shape[0],
-                    replace=False,
+                    coord_batch.shape[-1] * x.shape[0], self.nb_parallel * self._current_noise.shape[0], replace=False,
                 )
                 % coord_batch.shape[-1]
             )
@@ -526,18 +452,11 @@
             coord_batch[2 * i + 1, indices[i]] -= self.variable_h
 
         # Compute loss for all samples and coordinates, then optimize
-        expanded_x = np.repeat(x, 2 * self.nb_parallel, axis=0).reshape(
-            (-1,) + x.shape[1:]
-        )
-        expanded_targets = np.repeat(targets, 2 * self.nb_parallel, axis=0).reshape(
-            (-1,) + targets.shape[1:]
-        )
+        expanded_x = np.repeat(x, 2 * self.nb_parallel, axis=0).reshape((-1,) + x.shape[1:])
+        expanded_targets = np.repeat(targets, 2 * self.nb_parallel, axis=0).reshape((-1,) + targets.shape[1:])
         expanded_c = np.repeat(c_batch, 2 * self.nb_parallel)
         _, _, loss = self._loss(
-            expanded_x,
-            expanded_x + coord_batch.reshape(expanded_x.shape),
-            expanded_targets,
-            expanded_c,
+            expanded_x, expanded_x + coord_batch.reshape(expanded_x.shape), expanded_targets, expanded_c,
         )
         self._current_noise = self._optimizer_adam_coordinate(
             loss,
@@ -572,32 +491,19 @@
         beta1, beta2 = 0.9, 0.999
 
         # Estimate grads from loss variation (constant `h` from the paper is fixed to .0001)
-        grads = np.array(
-            [
-                (losses[i] - losses[i + 1]) / (2 * self.variable_h)
-                for i in range(0, len(losses), 2)
-            ]
-        )
+        grads = np.array([(losses[i] - losses[i + 1]) / (2 * self.variable_h) for i in range(0, len(losses), 2)])
 
         # ADAM update
         mean[index] = beta1 * mean[index] + (1 - beta1) * grads
         var[index] = beta2 * var[index] + (1 - beta2) * grads ** 2
 
-        corr = (np.sqrt(1 - np.power(beta2, adam_epochs[index]))) / (
-            1 - np.power(beta1, adam_epochs[index])
-        )
+        corr = (np.sqrt(1 - np.power(beta2, adam_epochs[index]))) / (1 - np.power(beta1, adam_epochs[index]))
         orig_shape = current_noise.shape
         current_noise = current_noise.reshape(-1)
-        current_noise[index] -= (
-            learning_rate * corr * mean[index] / (np.sqrt(var[index]) + 1e-8)
-        )
+        current_noise[index] -= learning_rate * corr * mean[index] / (np.sqrt(var[index]) + 1e-8)
         adam_epochs[index] += 1
 
-        if (
-            proj
-            and hasattr(self.estimator, "clip_values")
-            and self.estimator.clip_values is not None
-        ):
+        if proj and hasattr(self.estimator, "clip_values") and self.estimator.clip_values is not None:
             clip_min, clip_max = self.estimator.clip_values
             current_noise[index] = np.clip(current_noise[index], clip_min, clip_max)
 
@@ -620,17 +526,10 @@
             self.adam_var = np.zeros(nb_vars, dtype=ART_NUMPY_DTYPE)
             self.adam_epochs = np.ones(nb_vars, dtype=np.int32)
 
-<<<<<<< HEAD
-    def _resize_image(
-        self, x: np.ndarray, size_x: int, size_y: int, reset: bool = False
-    ) -> np.ndarray:
-        if self.estimator.channel_index == 3:
-=======
-    def _resize_image(self, x, size_x, size_y, reset=False):
+    def _resize_image(self, x: np.ndarray, size_x: int, size_y: int, reset: bool = False) -> np.ndarray:
         if not self.estimator.channels_first:
->>>>>>> d918f53c
             dims = (x.shape[0], size_x, size_y, x.shape[-1])
-        elif self.estimator.channels_first:
+        else:
             dims = (x.shape[0], x.shape[1], size_x, size_y)
         nb_vars = np.prod(dims)
 
@@ -640,25 +539,13 @@
                 resized_x = x
                 self._current_noise.fill(0)
             else:
-                resized_x = zoom(
-                    x,
-                    (
-                        1,
-                        dims[1] / x.shape[1],
-                        dims[2] / x.shape[2],
-                        dims[3] / x.shape[3],
-                    ),
-                )
+                resized_x = zoom(x, (1, dims[1] / x.shape[1], dims[2] / x.shape[2], dims[3] / x.shape[3],),)
                 self._current_noise = np.zeros(dims, dtype=ART_NUMPY_DTYPE)
             self._sample_prob = np.ones(nb_vars, dtype=ART_NUMPY_DTYPE) / nb_vars
         else:
             # Rescale variables and reset values
-            resized_x = zoom(
-                x, (1, dims[1] / x.shape[1], dims[2] / x.shape[2], dims[3] / x.shape[3])
-            )
-            self._sample_prob = self._get_prob(
-                self._current_noise, double=True
-            ).flatten()
+            resized_x = zoom(x, (1, dims[1] / x.shape[1], dims[2] / x.shape[2], dims[3] / x.shape[3]))
+            self._sample_prob = self._get_prob(self._current_noise, double=True).flatten()
             self._current_noise = np.zeros(dims, dtype=ART_NUMPY_DTYPE)
 
         # Reset Adam
@@ -672,14 +559,7 @@
 
         # Double size if needed
         if double:
-<<<<<<< HEAD
-            dims = [
-                2 * size if i not in [0, self.estimator.channel_index] else size
-                for i, size in enumerate(dims)
-            ]
-=======
             dims = [2 * size if i not in [0, channel_index] else size for i, size in enumerate(dims)]
->>>>>>> d918f53c
 
         prob = np.empty(shape=dims, dtype=np.float32)
         image = np.abs(prev_noise)
@@ -708,29 +588,20 @@
         for i in range(0, image.shape[1], kernel_size):
             for j in range(0, image.shape[2], kernel_size):
                 img_pool[:, i : i + kernel_size, j : j + kernel_size] = np.max(
-                    image[:, i : i + kernel_size, j : j + kernel_size],
-                    axis=(1, 2),
-                    keepdims=True,
+                    image[:, i : i + kernel_size, j : j + kernel_size], axis=(1, 2), keepdims=True,
                 )
 
         return img_pool
 
     def _check_params(self) -> None:
-        if (
-            not isinstance(self.binary_search_steps, (int, np.int))
-            or self.binary_search_steps < 0
-        ):
-            raise ValueError(
-                "The number of binary search steps must be a non-negative integer."
-            )
+        if not isinstance(self.binary_search_steps, (int, np.int)) or self.binary_search_steps < 0:
+            raise ValueError("The number of binary search steps must be a non-negative integer.")
 
         if not isinstance(self.max_iter, (int, np.int)) or self.max_iter < 0:
             raise ValueError("The number of iterations must be a non-negative integer.")
 
         if not isinstance(self.nb_parallel, (int, np.int)) or self.nb_parallel < 1:
-            raise ValueError(
-                "The number of parallel coordinates must be an integer greater than zero."
-            )
+            raise ValueError("The number of parallel coordinates must be an integer greater than zero.")
 
         if not isinstance(self.batch_size, (int, np.int)) or self.batch_size < 1:
             raise ValueError("The batch size must be an integer greater than zero.")