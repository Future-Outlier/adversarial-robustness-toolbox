--- conflicted
+++ resolved
@@ -582,12 +582,7 @@
                                                       
                 # compute gradient:
                 logger.debug('Compute loss gradient')
-<<<<<<< HEAD
-                perturbation_tanh = -self._loss_gradient(z, target, adv_image, adv_image_tanh, 
-                                                         clip_min, clip_max)
-=======
                 perturbation_tanh = -self._loss_gradient(z, target, adv_image, adv_image_tanh, clip_min, clip_max)
->>>>>>> 256c3518
                     
                 # perform line search to optimize perturbation                     
                 # first, halve the learning rate until perturbation actually decreases the loss:                      
@@ -600,11 +595,7 @@
                     logger.debug('Apply gradient with learning rate %f (halving=%i)', lr, halving)
                     new_adv_image_tanh = adv_image_tanh + lr * perturbation_tanh
                     new_adv_image = self._tanh_to_original(new_adv_image_tanh, clip_min, clip_max)
-<<<<<<< HEAD
-                    _, loss = self._loss(new_adv_image, target) 
-=======
                     _, loss = self._loss(new_adv_image, target)
->>>>>>> 256c3518
                     logger.debug('New Loss: %f', loss)      
                     if loss < best_loss:
                         best_loss = loss
@@ -624,11 +615,7 @@
                         doubling += 1
                         new_adv_image_tanh = adv_image_tanh + lr * perturbation_tanh
                         new_adv_image = self._tanh_to_original(new_adv_image_tanh, clip_min, clip_max)
-<<<<<<< HEAD
-                        _, loss = self._loss(new_adv_image, target)                            
-=======
                         _, loss = self._loss(new_adv_image, target)
->>>>>>> 256c3518
                         logger.debug('New Loss: %f', loss)   
                         if loss < best_loss:
                             best_loss = loss
@@ -640,12 +627,7 @@
                     # apply the optimal learning rate that was found and update the loss:
                     adv_image_tanh = adv_image_tanh + best_lr * perturbation_tanh
                     adv_image = self._tanh_to_original(adv_image_tanh, clip_min, clip_max)
-                    
-<<<<<<< HEAD
-                z, loss = self._loss(adv_image, target)                    
-=======
                 z, loss = self._loss(adv_image, target)
->>>>>>> 256c3518
                 attack_success = (loss <= 0)
                 
             # Update depending on attack success:
