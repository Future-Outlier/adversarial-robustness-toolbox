# MIT License
#
# Copyright (C) IBM Corporation 2018
#
# Permission is hereby granted, free of charge, to any person obtaining a copy of this software and associated
# documentation files (the "Software"), to deal in the Software without restriction, including without limitation the
# rights to use, copy, modify, merge, publish, distribute, sublicense, and/or sell copies of the Software, and to permit
# persons to whom the Software is furnished to do so, subject to the following conditions:
#
# The above copyright notice and this permission notice shall be included in all copies or substantial portions of the
# Software.
#
# THE SOFTWARE IS PROVIDED "AS IS", WITHOUT WARRANTY OF ANY KIND, EXPRESS OR IMPLIED, INCLUDING BUT NOT LIMITED TO THE
# WARRANTIES OF MERCHANTABILITY, FITNESS FOR A PARTICULAR PURPOSE AND NONINFRINGEMENT. IN NO EVENT SHALL THE
# AUTHORS OR COPYRIGHT HOLDERS BE LIABLE FOR ANY CLAIM, DAMAGES OR OTHER LIABILITY, WHETHER IN AN ACTION OF CONTRACT,
# TORT OR OTHERWISE, ARISING FROM, OUT OF OR IN CONNECTION WITH THE SOFTWARE OR THE USE OR OTHER DEALINGS IN THE
# SOFTWARE.
from __future__ import absolute_import, division, print_function, unicode_literals

import logging

import numpy as np

from art.attacks.attack import Attack

logger = logging.getLogger(__name__)


class VirtualAdversarialMethod(Attack):
    """
    This attack was originally proposed by Miyato et al. (2016) and was used for virtual adversarial training.
    Paper link: https://arxiv.org/abs/1507.00677
    """
    attack_params = Attack.attack_params + ['eps', 'finite_diff', 'max_iter', 'batch_size']

    def __init__(self, classifier, max_iter=1, finite_diff=1e-6, eps=.1, batch_size=128):
        """
        Create a VirtualAdversarialMethod instance.

        :param classifier: A trained model.
        :type classifier: :class:`.Classifier`
        :param eps: Attack step (max input variation).
        :type eps: `float`
        :param finite_diff: The finite difference parameter.
        :type finite_diff: `float`
        :param max_iter: The maximum number of iterations.
        :type max_iter: `int`
        :param batch_size: Batch size.
        :type batch_size: `int`
        """
        super(VirtualAdversarialMethod, self).__init__(classifier)
        kwargs = {'finite_diff': finite_diff,
                  'eps': eps,
                  'max_iter': max_iter,
                  'batch_size': batch_size}
        self.set_params(**kwargs)

    def generate(self, x, y=None):
        """
        Generate adversarial samples and return them in an array.

        :param x: An array with the original inputs to be attacked.
        :type x: `np.ndarray`
        :param y: An array with the original labels to be predicted.
        :type y: `np.ndarray`
        :return: An array holding the adversarial examples.
        :rtype: `np.ndarray`
        """
<<<<<<< HEAD
        # Parse and save attack-specific parameters
        assert self.set_params(**kwargs)
=======
        clip_min, clip_max = self.classifier.clip_values
>>>>>>> 178eb402
        x_adv = np.copy(x)
        preds = self.classifier.predict(x_adv, logits=False)

        # Pick a small scalar to avoid division by 0
        tol = 1e-10

        # Compute perturbation with implicit batching
        for batch_id in range(int(np.ceil(x_adv.shape[0] / float(self.batch_size)))):
            batch_index_1, batch_index_2 = batch_id * self.batch_size, (batch_id + 1) * self.batch_size
            batch = x_adv[batch_index_1:batch_index_2].reshape((x_adv.shape[0], -1))

            # Main algorithm for each batch
            d = np.random.randn(*batch.shape)

            # Main loop of the algorithm
            for _ in range(self.max_iter):
                d = self._normalize(d)
                preds_new = self.classifier.predict((batch + d).reshape((-1,) + self.classifier.input_shape),
                                                    logits=False)

                from scipy.stats import entropy
                kl_div1 = entropy(np.transpose(preds[batch_index_1:batch_index_2]), np.transpose(preds_new))

                d_new = np.zeros_like(d)
                for current_index in range(d.shape[1]):
                    d[:, current_index] += self.finite_diff
                    preds_new = self.classifier.predict((batch + d).reshape((-1,) + self.classifier.input_shape),
                                                        logits=False)
                    kl_div2 = entropy(np.transpose(preds[batch_index_1:batch_index_2]), np.transpose(preds_new))
                    d_new[:, current_index] = (kl_div2 - kl_div1) / (self.finite_diff + tol)
                    d[:, current_index] -= self.finite_diff
                d = d_new

            # Apply perturbation and clip
            if hasattr(self.classifier, 'clip_values') and self.classifier.clip_values is not None:
                clip_min, clip_max = self.classifier.clip_values
                x_adv[batch_index_1:batch_index_2] = \
                    np.clip(batch + self.eps * self._normalize(d), clip_min, clip_max) \
                    .reshape((-1,) + self.classifier.input_shape)
            else:
                x_adv[batch_index_1:batch_index_2] = (batch + self.eps * self._normalize(d)) \
                    .reshape((-1,) + self.classifier.input_shape)

        return x_adv

    @staticmethod
    def _normalize(x):
        """
        Apply L_2 batch normalization on `x`.

        :param x: The input array batch to normalize.
        :type x: `np.ndarray`
        :return: The normalized version of `x`.
        :rtype: `np.ndarray`
        """
        tol = 1e-10
        # dims = x.shape

        # x = x.reshape(dims[0], -1)
        inverse = (np.sum(x**2, axis=1) + tol) ** -.5
        x = x * inverse[:, None]
        # x = np.reshape(x, dims)

        return x

    def set_params(self, **kwargs):
        """
        Take in a dictionary of parameters and applies attack-specific checks before saving them as attributes.

        :param eps: Attack step (max input variation).
        :type eps: `float`
        :param finite_diff: The finite difference parameter.
        :type finite_diff: `float`
        :param max_iter: The maximum number of iterations.
        :type max_iter: `int`
        :param batch_size: Internal size of batches on which adversarial samples are generated.
        :type batch_size: `int`
        """
        # Save attack-specific parameters
        super(VirtualAdversarialMethod, self).set_params(**kwargs)

        if not isinstance(self.max_iter, (int, np.int)) or self.max_iter <= 0:
            raise ValueError("The number of iterations must be a positive integer.")

        if self.eps <= 0:
            raise ValueError("The attack step must be positive.")

        if not isinstance(self.finite_diff, float) or self.finite_diff <= 0:
            raise ValueError("The finite difference parameter must be a positive float.")

        if self.batch_size <= 0:
            raise ValueError('The batch size `batch_size` has to be positive.')

        return True<|MERGE_RESOLUTION|>--- conflicted
+++ resolved
@@ -21,6 +21,7 @@
 
 import numpy as np
 
+from art import NUMPY_DTYPE
 from art.attacks.attack import Attack
 
 logger = logging.getLogger(__name__)
@@ -66,13 +67,7 @@
         :return: An array holding the adversarial examples.
         :rtype: `np.ndarray`
         """
-<<<<<<< HEAD
-        # Parse and save attack-specific parameters
-        assert self.set_params(**kwargs)
-=======
-        clip_min, clip_max = self.classifier.clip_values
->>>>>>> 178eb402
-        x_adv = np.copy(x)
+        x_adv = x.astype(NUMPY_DTYPE)
         preds = self.classifier.predict(x_adv, logits=False)
 
         # Pick a small scalar to avoid division by 0
