--- conflicted
+++ resolved
@@ -123,11 +123,7 @@
                 adv_x_best = adv_x
 
         logger.info('Success rate of attack: %.2f%%', rate_best if rate_best is not None else
-<<<<<<< HEAD
-                    100 * compute_success(self.classifier, x, y, adv_x, self.targeted))
-=======
-        100 * compute_success(self.classifier, x, y, adv_x, self.targeted, batch_size=self.batch_size))
->>>>>>> 01dbd076
+                    100 * compute_success(self.classifier, x, y, adv_x, self.targeted, batch_size=self.batch_size))
 
         return adv_x_best
 
