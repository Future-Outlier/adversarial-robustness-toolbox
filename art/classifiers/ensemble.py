--- conflicted
+++ resolved
@@ -94,11 +94,7 @@
 
         self._classifiers = classifiers
 
-<<<<<<< HEAD
-    def predict(self, x, raw=False):
-=======
-    def predict(self, x, logits=False, batch_size=128, **kwargs):
->>>>>>> e7e2a348
+    def predict(self, x, batch_size=128, **kwargs):
         """
         Perform prediction for a batch of inputs. Predictions from classifiers are aggregated at probabilities level,
         as logits are not comparable between models. If logits prediction was specified, probabilities are converted
@@ -112,34 +108,19 @@
                  `(nb_classifiers, nb_inputs, self.nb_classes)` if `raw=True`.
         :rtype: `np.ndarray`
         """
-<<<<<<< HEAD
-        preds = np.array([self._classifier_weights[i] * self._classifiers[i].predict(x)
-=======
         if 'raw' in kwargs:
             raw = kwargs['raw']
         else:
             raise ValueError('Missing argument `raw`.')
 
-        preds = np.array([self._classifier_weights[i] * self._classifiers[i].predict(x, raw and logits)
->>>>>>> e7e2a348
+        preds = np.array([self._classifier_weights[i] * self._classifiers[i].predict(x, raw)
                           for i in range(self._nb_classifiers)])
         if raw:
             return preds
 
-<<<<<<< HEAD
-        # Aggregate predictions (warning: logits are not comparable between models)
-        z = np.sum(preds, axis=0)
-        return z
-=======
         # Aggregate predictions only at probabilities level, as logits are not comparable between models
         var_z = np.sum(preds, axis=0)
-
-        # Convert back to logits if needed
-        if logits:
-            eps = 10e-8
-            var_z = np.log(np.clip(var_z, eps, 1. - eps))
         return var_z
->>>>>>> e7e2a348
 
     def fit(self, x, y, batch_size=128, nb_epochs=20, **kwargs):
         """
@@ -207,11 +188,7 @@
         """
         raise NotImplementedError
 
-<<<<<<< HEAD
-    def class_gradient(self, x, label=None, raw=False):
-=======
-    def class_gradient(self, x, label=None, logits=False, **kwargs):
->>>>>>> e7e2a348
+    def class_gradient(self, x, label=None, **kwargs):
         """
         Compute per-class derivatives w.r.t. `x`.
 
@@ -228,16 +205,12 @@
                  dimension is added at the beginning of the array, indexing the different classifiers.
         :rtype: `np.ndarray`
         """
-<<<<<<< HEAD
-        grads = np.array([self._classifier_weights[i] * self._classifiers[i].class_gradient(x, label)
-=======
         if 'raw' in kwargs:
             raw = kwargs['raw']
         else:
             raise ValueError('Missing argument `raw`.')
 
-        grads = np.array([self._classifier_weights[i] * self._classifiers[i].class_gradient(x, label, logits)
->>>>>>> e7e2a348
+        grads = np.array([self._classifier_weights[i] * self._classifiers[i].class_gradient(x, label)
                           for i in range(self._nb_classifiers)])
         if raw:
             return grads
