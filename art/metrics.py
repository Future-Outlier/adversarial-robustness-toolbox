--- conflicted
+++ resolved
@@ -181,11 +181,7 @@
     return np.array(score_list)
 
 
-<<<<<<< HEAD
-def clever_u(classifier, x, n_b, n_s, r, norm, c_init=1, pool_factor=10):
-=======
 def clever_u(classifier, x, nb_batches, batch_size, radius, norm, c_init=1, pool_factor=10):
->>>>>>> 548715a3
     """
     Compute CLEVER score for an untargeted attack. Paper link: https://arxiv.org/abs/1801.10578
 
@@ -264,13 +260,8 @@
     shape.extend(x.shape)
 
     # Generate a pool of samples
-<<<<<<< HEAD
-    rand_pool = np.reshape(random_sphere(m=pool_factor * n_s, n=dim, r=r, norm=norm), shape)
-    rand_pool += np.repeat(np.array([x]), pool_factor * n_s, 0)
-=======
     rand_pool = np.reshape(random_sphere(nb_points=pool_factor * batch_size, nb_dims=dim, radius=radius, norm=norm), shape)
     rand_pool += np.repeat(np.array([x]), pool_factor * batch_size, 0)
->>>>>>> 548715a3
     np.clip(rand_pool, classifier.clip_values[0], classifier.clip_values[1], out=rand_pool)
 
     # Change norm since q = p / (p-1)
@@ -304,10 +295,6 @@
     value = values[:, pred_class] - values[:, target_class]
 
     # Compute scores
-<<<<<<< HEAD
-    s = np.min([-value[0] / loc, r])
-=======
     s = np.min([-value[0] / loc, radius])
->>>>>>> 548715a3
 
     return s