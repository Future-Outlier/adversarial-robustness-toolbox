--- conflicted
+++ resolved
@@ -110,14 +110,7 @@
         return self.detector.learning_phase
 
     def class_gradient(self, x, label=None, **kwargs):
-<<<<<<< HEAD
-        logits = kwargs.get('logits')
-        if logits is None:
-            logits = False
-        return self.detector.class_gradient(x, label=label, logits=logits)
-=======
         return self.detector.class_gradient(x, label=label)
->>>>>>> 78bb622f
 
     def loss_gradient(self, x, y, **kwargs):
         return self.detector.loss_gradient(x, y)
@@ -239,14 +232,7 @@
         return self.detector.learning_phase
 
     def class_gradient(self, x, label=None, **kwargs):
-<<<<<<< HEAD
-        logits = kwargs.get('logits')
-        if logits is None:
-            logits = False
-        return self.detector.class_gradient(x, label=label, logits=logits)
-=======
         return self.detector.class_gradient(x, label=label)
->>>>>>> 78bb622f
 
     def loss_gradient(self, x, y, **kwargs):
         return self.detector.loss_gradient(x, y)
